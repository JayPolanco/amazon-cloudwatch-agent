--- conflicted
+++ resolved
@@ -17,23 +17,16 @@
             usage_flags:
                 mode: EC2
                 region_type: ACJ
-<<<<<<< HEAD
     entitystore:
         mode: ec2
         region: us-east-1
-=======
->>>>>>> 6f8ea66c
 processors:
     cumulativetodelta/hostDeltaMetrics:
         exclude:
             match_type: ""
         include:
             match_type: ""
-<<<<<<< HEAD
-        initial_value: 0
-=======
         initial_value: 2
->>>>>>> 6f8ea66c
         max_staleness: 0s
     ec2tagger:
         ec2_instance_tag_keys:
