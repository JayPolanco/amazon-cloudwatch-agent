// Copyright Amazon.com, Inc. or its affiliates. All Rights Reserved.
// SPDX-License-Identifier: MIT

package common

import (
	"container/list"
	"fmt"
	"reflect"
	"strconv"
	"strings"
	"time"

	"go.opentelemetry.io/collector/component"
	"go.opentelemetry.io/collector/confmap"
	"gopkg.in/yaml.v3"
)

const (
	AgentKey                           = "agent"
	DebugKey                           = "debug"
	MetricsKey                         = "metrics"
	LogsKey                            = "logs"
	TracesKey                          = "traces"
	MetricsCollectedKey                = "metrics_collected"
	LogsCollectedKey                   = "logs_collected"
	TracesCollectedKey                 = "traces_collected"
	ECSKey                             = "ecs"
	KubernetesKey                      = "kubernetes"
	PrometheusKey                      = "prometheus"
	EMFProcessorKey                    = "emf_processor"
	DisableMetricExtraction            = "disable_metric_extraction"
	XrayKey                            = "xray"
	OtlpKey                            = "otlp"
	JmxKey                             = "jmx"
	TLSKey                             = "tls"
	Endpoint                           = "endpoint"
	EndpointOverrideKey                = "endpoint_override"
	RegionOverrideKey                  = "region_override"
	ProxyOverrideKey                   = "proxy_override"
	InsecureKey                        = "insecure"
	LocalModeKey                       = "local_mode"
	CredentialsKey                     = "credentials"
	RoleARNKey                         = "role_arn"
	MetricsCollectionIntervalKey       = "metrics_collection_interval"
	MeasurementKey                     = "measurement"
	DropOriginalMetricsKey             = "drop_original_metrics"
	ForceFlushIntervalKey              = "force_flush_interval"
	ContainerInsightsMetricGranularity = "metric_granularity" // replaced with enhanced_container_insights
	EnhancedContainerInsights          = "enhanced_container_insights"
	PreferFullPodName                  = "prefer_full_pod_name"
	EnableAcceleratedComputeMetric     = "accelerated_compute_metrics"
<<<<<<< HEAD
=======
	AppendDimensionsKey                = "append_dimensions"
>>>>>>> 6f8ea66c
	Console                            = "console"
	DiskKey                            = "disk"
	DiskIOKey                          = "diskio"
	NetKey                             = "net"
	Emf                                = "emf"
	StructuredLog                      = "structuredlog"
	ServiceAddress                     = "service_address"
	Udp                                = "udp"
	Tcp                                = "tcp"
	TlsKey                             = "tls"
	Region                             = "region"
	LogGroupName                       = "log_group_name"
	LogStreamName                      = "log_stream_name"
	NameKey                            = "name"
	RenameKey                          = "rename"
	UnitKey                            = "unit"
)

const (
	PipelineNameHost             = "host"
	PipelineNameHostDeltaMetrics = "hostDeltaMetrics"
	PipelineNameJmx              = "jmx"
	PipelineNameEmfLogs          = "emf_logs"
	AppSignals                   = "application_signals"
	AppSignalsFallback           = "app_signals"
	AppSignalsRules              = "rules"
)

var (
	AppSignalsTraces          = ConfigKey(TracesKey, TracesCollectedKey, AppSignals)
	AppSignalsMetrics         = ConfigKey(LogsKey, MetricsCollectedKey, AppSignals)
	AppSignalsTracesFallback  = ConfigKey(TracesKey, TracesCollectedKey, AppSignalsFallback)
	AppSignalsMetricsFallback = ConfigKey(LogsKey, MetricsCollectedKey, AppSignalsFallback)

	AppSignalsConfigKeys = map[component.DataType][]string{
		component.DataTypeTraces:  {AppSignalsTraces, AppSignalsTracesFallback},
		component.DataTypeMetrics: {AppSignalsMetrics, AppSignalsMetricsFallback},
	}
	JmxConfigKey = ConfigKey(MetricsKey, MetricsCollectedKey, JmxKey)
	JmxTargets   = []string{"activemq", "cassandra", "hbase", "hadoop", "jetty", "jvm", "kafka", "kafka-consumer", "kafka-producer", "solr", "tomcat", "wildfly"}

	AgentDebugConfigKey = ConfigKey(AgentKey, DebugKey)
)

// Translator is used to translate the JSON config into an
// OTEL config.
type Translator[C any] interface {
	Translate(*confmap.Conf) (C, error)
	ID() component.ID
}

// TranslatorMap is a set of translators by their types.
type TranslatorMap[C any] interface {
	// Set a translator to the map. If the ID is already present, replaces the translator.
	// Otherwise, adds it to the end of the list.
	Set(Translator[C])
	// Get the translator for the component.ID.
	Get(component.ID) (Translator[C], bool)
	// Merge another translator map in.
	Merge(TranslatorMap[C])
	// Keys is the ordered component.IDs.
	Keys() []component.ID
	// Range iterates over each translator in order and calls the callback function on each.
	Range(func(Translator[C]))
	// Len is the number of translators in the map.
	Len() int
}

type translatorMap[C any] struct {
	// list stores the ordered translators.
	list *list.List
	// lookup stores the list.Elements containing the translators by ID.
	lookup map[component.ID]*list.Element
}

func (t translatorMap[C]) Set(translator Translator[C]) {
	if element, ok := t.lookup[translator.ID()]; ok {
		element.Value = translator
	} else {
		element = t.list.PushBack(translator)
		t.lookup[translator.ID()] = element
	}
}

func (t translatorMap[C]) Get(id component.ID) (Translator[C], bool) {
	element, ok := t.lookup[id]
	return element.Value.(Translator[C]), ok
}

func (t translatorMap[C]) Merge(other TranslatorMap[C]) {
	if other != nil {
		other.Range(t.Set)
	}
}

func (t translatorMap[C]) Keys() []component.ID {
	keys := make([]component.ID, 0, t.Len())
	t.Range(func(translator Translator[C]) {
		keys = append(keys, translator.ID())
	})
	return keys
}

func (t translatorMap[C]) Range(callback func(translator Translator[C])) {
	for element := t.list.Front(); element != nil; element = element.Next() {
		callback(element.Value.(Translator[C]))
	}
}

func (t translatorMap[C]) Len() int {
	return t.list.Len()
}

// NewTranslatorMap creates a TranslatorMap from the translators.
func NewTranslatorMap[C any](translators ...Translator[C]) TranslatorMap[C] {
	t := translatorMap[C]{
		list:   list.New(),
		lookup: make(map[component.ID]*list.Element, len(translators)),
	}
	for _, translator := range translators {
		t.Set(translator)
	}
	return t
}

// A MissingKeyError occurs when a translator is used for a JSON
// config that does not have a required key. This typically means
// that the pipeline was configured incorrectly.
type MissingKeyError struct {
	ID      component.ID
	JsonKey string
}

func (e *MissingKeyError) Error() string {
	return fmt.Sprintf("%q missing key in JSON: %q", e.ID, e.JsonKey)
}

// ComponentTranslators is a component ID and respective service pipeline.
type ComponentTranslators struct {
	Receivers  TranslatorMap[component.Config]
	Processors TranslatorMap[component.Config]
	Exporters  TranslatorMap[component.Config]
	Extensions TranslatorMap[component.Config]
}

// ConfigKey joins the keys separated by confmap.KeyDelimiter.
// This helps translators navigate the confmap.Conf that the
// JSON config is loaded into.
func ConfigKey(keys ...string) string {
	return strings.Join(keys, confmap.KeyDelimiter)
}

// ParseDuration attempts to parse the input into a duration.
// Returns a zero duration and an error if invalid.
func ParseDuration(v interface{}) (time.Duration, error) {
	if v != nil {
		if fv, ok := v.(float64); ok {
			return time.Second * time.Duration(fv), nil
		}
		s, ok := v.(string)
		if !ok {
			s = fmt.Sprintf("%v", v)
		}
		duration, err := time.ParseDuration(s)
		if err == nil {
			return duration, nil
		}
		sI, err := strconv.ParseInt(s, 10, 64)
		if err == nil {
			return time.Second * time.Duration(sI), nil
		}
		sF, err := strconv.ParseFloat(s, 64)
		if err == nil {
			return time.Second * time.Duration(sF), nil
		}
	}
	return time.Duration(0), fmt.Errorf("invalid type %v", reflect.TypeOf(v))
}

// GetString gets the string value for the key. If the key is missing,
// ok will be false.
func GetString(conf *confmap.Conf, key string) (string, bool) {
	if value := conf.Get(key); value != nil {
		got, ok := value.(string)
		// if the value isn't a string, convert it
		if !ok {
			got = fmt.Sprintf("%v", value)
			ok = true
		}
		return got, ok
	}
	return "", false
}

// GetArray gets the array value for the key. If the key is missing,
// the return value will be nil
func GetArray[C any](conf *confmap.Conf, key string) []C {
	if value := conf.Get(key); value != nil {
		var arr []C
		got, _ := value.([]any)
		for _, entry := range got {
			if t, ok := entry.(C); ok {
				arr = append(arr, t)
			}
		}
		return arr
	}
	return nil
}

// GetBool gets the bool value for the key. If the key is missing or the
// value is not a bool type, then ok will be false.
func GetBool(conf *confmap.Conf, key string) (value bool, ok bool) {
	if v := conf.Get(key); v != nil {
		value, ok = v.(bool)
	}
	return
}

// GetOrDefaultBool gets the bool value for the key. If the key is missing or the
// value is not a bool type, then the defaultVal is returned.
func GetOrDefaultBool(conf *confmap.Conf, key string, defaultVal bool) bool {
	if v := conf.Get(key); v != nil {
		if val, ok := v.(bool); ok {
			return val
		}
	}
	return defaultVal
}

// GetNumber gets the number value for the key. The switch works through
// all reasonable number types (the default is typically float64)
func GetNumber(conf *confmap.Conf, key string) (float64, bool) {
	if v := conf.Get(key); v != nil {
		switch i := v.(type) {
		case float64:
			return i, true
		case float32:
			return float64(i), true
		case int64:
			return float64(i), true
		case int32:
			return float64(i), true
		case int:
			return float64(i), true
		case uint64:
			return float64(i), true
		case uint32:
			return float64(i), true
		case uint:
			return float64(i), true
		case string:
		}
	}
	return 0, false
}

// GetOrDefaultNumber gets the number value for the key. If the key is missing or the
// value is not a number type, then the defaultVal is returned.
func GetOrDefaultNumber(conf *confmap.Conf, key string, defaultVal float64) float64 {
	value, ok := GetNumber(conf, key)
	if !ok {
		return defaultVal
	}
	return value
}

// GetDuration gets the value for the key and calls ParseDuration on it.
// If the key is missing, it is unable to parse the duration, or the
// duration is set to 0, then the returned bool will be false.
func GetDuration(conf *confmap.Conf, key string) (time.Duration, bool) {
	var duration time.Duration
	var ok bool
	if value := conf.Get(key); value != nil {
		var err error
		duration, err = ParseDuration(value)
		ok = err == nil && duration > 0
	}
	return duration, ok
}

// GetOrDefaultDuration from the first section in the keychain with a
// parsable duration. If none are found, returns the defaultDuration.
func GetOrDefaultDuration(conf *confmap.Conf, keychain []string, defaultDuration time.Duration) time.Duration {
	for _, key := range keychain {
		duration, ok := GetDuration(conf, key)
		if !ok {
			continue
		}
		return duration
	}
	return defaultDuration
}

func GetYamlFileToYamlConfig(cfg interface{}, yamlFile string) (interface{}, error) {
	var cfgMap map[string]interface{}
	if err := yaml.Unmarshal([]byte(yamlFile), &cfgMap); err != nil {
		return nil, fmt.Errorf("unable to read default config: %w", err)
	}

	conf := confmap.NewFromStringMap(cfgMap)
	if err := conf.Unmarshal(&cfg); err != nil {
		return nil, fmt.Errorf("unable to unmarshal config: %w", err)
	}
	return cfg, nil
}

// GetIndexedMap gets the sub map based on the config key and index. If the config value is an array, then the value
// at the index is returned. If it is a map, then the index is ignored and the map is returned directly.
func GetIndexedMap(conf *confmap.Conf, configKey string, index int) map[string]any {
	var got map[string]any
	switch v := conf.Get(configKey).(type) {
	case []any:
		if index != -1 && len(v) > index {
			got = v[index].(map[string]any)
		}
	case map[string]any:
		got = v
	}
	return got
}

// GetMeasurements gets the string values in the measurements section of the provided map. If there are metric
// decoration elements, includes the value associated with the "name" key.
func GetMeasurements(m map[string]any) []string {
	var results []string
	if measurements, ok := m[MeasurementKey].([]any); ok {
		for _, measurement := range measurements {
			switch v := measurement.(type) {
			case string:
				results = append(results, v)
			case map[string]any:
				if n, ok := v[NameKey]; ok {
					if s, ok := n.(string); ok {
						results = append(results, s)
					}
				}
			}
		}
	}
	return results
}

// IsAnySet checks if any of the provided keys are present in the configuration.
func IsAnySet(conf *confmap.Conf, keys []string) bool {
	for _, key := range keys {
		if conf.IsSet(key) {
			return true
		}
	}
	return false
}<|MERGE_RESOLUTION|>--- conflicted
+++ resolved
@@ -50,10 +50,7 @@
 	EnhancedContainerInsights          = "enhanced_container_insights"
 	PreferFullPodName                  = "prefer_full_pod_name"
 	EnableAcceleratedComputeMetric     = "accelerated_compute_metrics"
-<<<<<<< HEAD
-=======
 	AppendDimensionsKey                = "append_dimensions"
->>>>>>> 6f8ea66c
 	Console                            = "console"
 	DiskKey                            = "disk"
 	DiskIOKey                          = "diskio"
