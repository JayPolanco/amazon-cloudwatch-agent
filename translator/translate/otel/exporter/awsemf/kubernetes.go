// Copyright Amazon.com, Inc. or its affiliates. All Rights Reserved.
// SPDX-License-Identifier: MIT

package awsemf

import (
	"github.com/open-telemetry/opentelemetry-collector-contrib/exporter/awsemfexporter"
	"go.opentelemetry.io/collector/confmap"

	"github.com/aws/amazon-cloudwatch-agent/translator/translate/otel/receiver/awscontainerinsight"
)

func setKubernetesMetricDeclaration(conf *confmap.Conf, cfg *awsemfexporter.Config) error {
	var kubernetesMetricDeclarations []*awsemfexporter.MetricDeclaration
	// For all the supported metrics in K8s container insights, please see the following:
	// * https://docs.aws.amazon.com/AmazonCloudWatch/latest/monitoring/Container-Insights-metrics-EKS.html
	// * https://github.com/open-telemetry/opentelemetry-collector-contrib/tree/main/receiver/awscontainerinsightreceiver

	// Setup container metrics
	kubernetesMetricDeclarations = append(kubernetesMetricDeclarations, getContainerMetricDeclarations(conf)...)

	// Setup pod metrics
	kubernetesMetricDeclarations = append(kubernetesMetricDeclarations, getPodMetricDeclarations(conf)...)

	// Setup node metrics
	kubernetesMetricDeclarations = append(kubernetesMetricDeclarations, getNodeMetricDeclarations(conf)...)

	// Setup node filesystem metrics
	kubernetesMetricDeclarations = append(kubernetesMetricDeclarations, getNodeFilesystemMetricDeclarations(conf)...)

	// Setup service metrics
	kubernetesMetricDeclarations = append(kubernetesMetricDeclarations, getServiceMetricDeclarations()...)

	// Setup deployment metrics
	kubernetesMetricDeclarations = append(kubernetesMetricDeclarations, getDeploymentMetricDeclarations(conf)...)

	// Setup daemon set metrics
	kubernetesMetricDeclarations = append(kubernetesMetricDeclarations, getDaemonSetMetricDeclarations(conf)...)

	// Setup namespace metrics
	kubernetesMetricDeclarations = append(kubernetesMetricDeclarations, getNamespaceMetricDeclarations()...)

	// Setup cluster metrics
	kubernetesMetricDeclarations = append(kubernetesMetricDeclarations, getClusterMetricDeclarations(conf)...)

	// Setup control plane metrics
	kubernetesMetricDeclarations = append(kubernetesMetricDeclarations, getControlPlaneMetricDeclarations(conf)...)

	// Setup GPU metrics
	kubernetesMetricDeclarations = append(kubernetesMetricDeclarations, getGPUMetricDeclarations(conf)...)

	// Setup Aws Neuron metrics
	kubernetesMetricDeclarations = append(kubernetesMetricDeclarations, getAwsNeuronMetricDeclarations(conf)...)

	kubernetesMetricDeclarations = append(kubernetesMetricDeclarations, getEFAMetricDeclarations(conf)...)

	cfg.MetricDeclarations = kubernetesMetricDeclarations
	cfg.MetricDescriptors = getControlPlaneMetricDescriptors(conf)

	return nil
}

func getContainerMetricDeclarations(conf *confmap.Conf) []*awsemfexporter.MetricDeclaration {
	var containerMetricDeclarations []*awsemfexporter.MetricDeclaration
	enhancedContainerInsightsEnabled := awscontainerinsight.EnhancedContainerInsightsEnabled(conf)
	if enhancedContainerInsightsEnabled {

		metricDeclaration := awsemfexporter.MetricDeclaration{
			Dimensions: [][]string{{"ClusterName"}, {"ContainerName", "FullPodName", "PodName", "Namespace", "ClusterName"}, {"ContainerName", "PodName", "Namespace", "ClusterName"}},
			MetricNameSelectors: []string{
				"container_cpu_utilization", "container_cpu_utilization_over_container_limit", "container_cpu_limit", "container_cpu_request",
				"container_memory_utilization", "container_memory_utilization_over_container_limit", "container_memory_failures_total", "container_memory_limit", "container_memory_request",
				"container_filesystem_usage", "container_filesystem_available", "container_filesystem_utilization",
			},
		}

		containerMetricDeclarations = append(containerMetricDeclarations, &metricDeclaration)
	}
	return containerMetricDeclarations
}

func getPodMetricDeclarations(conf *confmap.Conf) []*awsemfexporter.MetricDeclaration {
	selectors := []string{"pod_cpu_reserved_capacity", "pod_memory_reserved_capacity"}
	dimensions := [][]string{{"PodName", "Namespace", "ClusterName"}, {"ClusterName"}}

	podMetricDeclarations := []*awsemfexporter.MetricDeclaration{
		{
			Dimensions: append(dimensions, []string{"Service", "Namespace", "ClusterName"}, []string{"ClusterName", "Namespace"}),
			MetricNameSelectors: []string{
				"pod_cpu_utilization", "pod_memory_utilization", "pod_network_rx_bytes", "pod_network_tx_bytes",
				"pod_cpu_utilization_over_pod_limit", "pod_memory_utilization_over_pod_limit",
			},
		},
	}

	enhancedContainerInsightsEnabled := awscontainerinsight.EnhancedContainerInsightsEnabled(conf)
	if enhancedContainerInsightsEnabled {
		dimensions = append(dimensions, []string{"FullPodName", "PodName", "Namespace", "ClusterName"}, []string{"Service", "Namespace", "ClusterName"})
		podMetricDeclarations[0].Dimensions = append(podMetricDeclarations[0].Dimensions, []string{"FullPodName", "PodName", "Namespace", "ClusterName"})
		selectors = append(selectors, []string{"pod_number_of_container_restarts", "pod_number_of_containers", "pod_number_of_running_containers",
			"pod_status_ready", "pod_status_scheduled", "pod_status_running", "pod_status_pending", "pod_status_failed", "pod_status_unknown",
			"pod_status_succeeded", "pod_memory_request", "pod_memory_limit", "pod_cpu_limit", "pod_cpu_request", "pod_cpu_usage_total", "pod_memory_working_set",
			"pod_container_status_running", "pod_container_status_terminated", "pod_container_status_waiting", "pod_container_status_waiting_reason_crash_loop_back_off",
			"pod_container_status_waiting_reason_image_pull_error", "pod_container_status_waiting_reason_start_error", "pod_container_status_waiting_reason_create_container_error",
			"pod_container_status_waiting_reason_create_container_config_error", "pod_container_status_terminated_reason_oom_killed",
		}...)
		if awscontainerinsight.AcceleratedComputeMetricsEnabled(conf) {
			selectors = append(selectors, "pod_gpu_request", "pod_gpu_limit", "pod_gpu_usage_total", "pod_gpu_reserved_capacity")
		}
	}

	metricDeclaration := awsemfexporter.MetricDeclaration{
		Dimensions:          dimensions,
		MetricNameSelectors: selectors,
	}

	if enhancedContainerInsightsEnabled {
		podMetricDeclarations = append(
			podMetricDeclarations,
			&awsemfexporter.MetricDeclaration{
				Dimensions: [][]string{
					{"FullPodName", "PodName", "Namespace", "ClusterName"},
					{"PodName", "Namespace", "ClusterName"},
					{"Namespace", "ClusterName"},
					{"ClusterName"},
				},
				MetricNameSelectors: []string{"pod_interface_network_rx_dropped", "pod_interface_network_tx_dropped"},
			},
		)
	} else {
		podMetricDeclarations = append(podMetricDeclarations, &awsemfexporter.MetricDeclaration{
			Dimensions:          [][]string{{"PodName", "Namespace", "ClusterName"}},
			MetricNameSelectors: []string{"pod_number_of_container_restarts"},
		})
	}

	podMetricDeclarations = append(
		podMetricDeclarations,
		&metricDeclaration)

	return podMetricDeclarations
}

func getNodeMetricDeclarations(conf *confmap.Conf) []*awsemfexporter.MetricDeclaration {
	enhancedContainerInsightsEnabled := awscontainerinsight.EnhancedContainerInsightsEnabled(conf)
	nodeMetrics := []string{
		"node_cpu_utilization", "node_memory_utilization", "node_network_total_bytes", "node_cpu_reserved_capacity",
		"node_memory_reserved_capacity", "node_number_of_running_pods", "node_number_of_running_containers",
		"node_cpu_usage_total", "node_cpu_limit", "node_memory_working_set", "node_memory_limit",
		"node_status_condition_ready", "node_status_condition_disk_pressure", "node_status_condition_memory_pressure",
		"node_status_condition_pid_pressure", "node_status_condition_network_unavailable", "node_status_condition_unknown",
		"node_status_capacity_pods", "node_status_allocatable_pods",
	}
	if awscontainerinsight.AcceleratedComputeMetricsEnabled(conf) {
		nodeMetrics = append(nodeMetrics, "node_gpu_limit", "node_gpu_usage_total", "node_gpu_reserved_capacity")
	}
	if enhancedContainerInsightsEnabled {
		return []*awsemfexporter.MetricDeclaration{
			{
				Dimensions:          [][]string{{"NodeName", "InstanceId", "ClusterName"}, {"ClusterName"}},
				MetricNameSelectors: nodeMetrics,
			},
			{
				Dimensions: [][]string{
					{"NodeName", "InstanceId", "ClusterName"},
					{"ClusterName"},
				},
				MetricNameSelectors: []string{
					"node_interface_network_rx_dropped", "node_interface_network_tx_dropped",
					"node_diskio_io_service_bytes_total", "node_diskio_io_serviced_total",
				},
			},
		}
	} else {
		return []*awsemfexporter.MetricDeclaration{
			{
				Dimensions: [][]string{{"NodeName", "InstanceId", "ClusterName"}, {"ClusterName"}},
				MetricNameSelectors: []string{
					"node_cpu_utilization", "node_memory_utilization", "node_network_total_bytes", "node_cpu_reserved_capacity",
					"node_memory_reserved_capacity", "node_number_of_running_pods", "node_number_of_running_containers",
				},
			},
			{
				Dimensions: [][]string{{"ClusterName"}},
				MetricNameSelectors: []string{
					"node_cpu_usage_total", "node_cpu_limit", "node_memory_working_set", "node_memory_limit",
				},
			},
		}
	}
}

func getNodeFilesystemMetricDeclarations(conf *confmap.Conf) []*awsemfexporter.MetricDeclaration {
	metrics := []string{"node_filesystem_utilization"}
	enhancedContainerInsightsEnabled := awscontainerinsight.EnhancedContainerInsightsEnabled(conf)
	if enhancedContainerInsightsEnabled {
		metrics = append(metrics, "node_filesystem_inodes", "node_filesystem_inodes_free")
	}

	nodeFilesystemMetricDeclarations := []*awsemfexporter.MetricDeclaration{
		{
			Dimensions:          [][]string{{"NodeName", "InstanceId", "ClusterName"}, {"ClusterName"}},
			MetricNameSelectors: metrics,
		},
	}

	return nodeFilesystemMetricDeclarations
}

func getServiceMetricDeclarations() []*awsemfexporter.MetricDeclaration {
	return []*awsemfexporter.MetricDeclaration{
		{
			Dimensions: [][]string{{"Service", "Namespace", "ClusterName"}, {"ClusterName"}},
			MetricNameSelectors: []string{
				"service_number_of_running_pods",
			},
		},
	}
}

func getDeploymentMetricDeclarations(conf *confmap.Conf) []*awsemfexporter.MetricDeclaration {
	var deploymentMetricDeclarations []*awsemfexporter.MetricDeclaration
	enhancedContainerInsightsEnabled := awscontainerinsight.EnhancedContainerInsightsEnabled(conf)
	if enhancedContainerInsightsEnabled {
		deploymentMetricDeclarations = append(deploymentMetricDeclarations, []*awsemfexporter.MetricDeclaration{
			{
				Dimensions: [][]string{{"PodName", "Namespace", "ClusterName"}, {"ClusterName"}},
				MetricNameSelectors: []string{
					"replicas_desired", "replicas_ready", "status_replicas_available", "status_replicas_unavailable",
				},
			},
		}...)
	}
	return deploymentMetricDeclarations
}

func getDaemonSetMetricDeclarations(conf *confmap.Conf) []*awsemfexporter.MetricDeclaration {
	var daemonSetMetricDeclarations []*awsemfexporter.MetricDeclaration
	enhancedContainerInsightsEnabled := awscontainerinsight.EnhancedContainerInsightsEnabled(conf)
	if enhancedContainerInsightsEnabled {
		daemonSetMetricDeclarations = append(daemonSetMetricDeclarations, []*awsemfexporter.MetricDeclaration{
			{
				Dimensions: [][]string{{"PodName", "Namespace", "ClusterName"}, {"ClusterName"}},
				MetricNameSelectors: []string{
					"daemonset_status_number_available", "daemonset_status_number_unavailable",
				},
			},
		}...)
	}
	return daemonSetMetricDeclarations
}

func getNamespaceMetricDeclarations() []*awsemfexporter.MetricDeclaration {
	return []*awsemfexporter.MetricDeclaration{
		{
			Dimensions: [][]string{{"Namespace", "ClusterName"}, {"ClusterName"}},
			MetricNameSelectors: []string{
				"namespace_number_of_running_pods",
			},
		},
	}
}

func getClusterMetricDeclarations(conf *confmap.Conf) []*awsemfexporter.MetricDeclaration {
	metricNameSelectors := []string{"cluster_node_count", "cluster_failed_node_count"}

	enhancedContainerInsightsEnabled := awscontainerinsight.EnhancedContainerInsightsEnabled(conf)
	if enhancedContainerInsightsEnabled {
		metricNameSelectors = append(metricNameSelectors, "cluster_number_of_running_pods")
	}

	return []*awsemfexporter.MetricDeclaration{
		{
			Dimensions:          [][]string{{"ClusterName"}},
			MetricNameSelectors: metricNameSelectors,
		},
	}
}

func getControlPlaneMetricDeclarations(conf *confmap.Conf) []*awsemfexporter.MetricDeclaration {
	var metricDeclarations []*awsemfexporter.MetricDeclaration
	enhancedContainerInsightsEnabled := awscontainerinsight.EnhancedContainerInsightsEnabled(conf)
	if enhancedContainerInsightsEnabled {
		metricDeclarations = append(metricDeclarations, []*awsemfexporter.MetricDeclaration{
			{
				Dimensions: [][]string{{"ClusterName", "endpoint"}, {"ClusterName"}},
				MetricNameSelectors: []string{
					"apiserver_storage_size_bytes",
					"apiserver_storage_db_total_size_in_bytes",
					"etcd_db_total_size_in_bytes",
				},
			},
			{
				Dimensions: [][]string{{"ClusterName", "resource"}, {"ClusterName"}},
				MetricNameSelectors: []string{
					"apiserver_storage_list_duration_seconds",
					"apiserver_longrunning_requests",
					"apiserver_storage_objects",
				},
			},
			{
				Dimensions: [][]string{{"ClusterName", "verb"}, {"ClusterName"}},
				MetricNameSelectors: []string{
					"apiserver_request_duration_seconds",
					"rest_client_request_duration_seconds",
				},
			},
			{
				Dimensions: [][]string{{"ClusterName", "code", "verb"}, {"ClusterName"}},
				MetricNameSelectors: []string{
					"apiserver_request_total",
					"apiserver_request_total_5xx",
				},
			},
			{
				Dimensions: [][]string{{"ClusterName", "operation"}, {"ClusterName"}},
				MetricNameSelectors: []string{
					"apiserver_admission_controller_admission_duration_seconds",
					"apiserver_admission_step_admission_duration_seconds",
					"etcd_request_duration_seconds",
				},
			},
			{
				Dimensions: [][]string{{"ClusterName", "code", "method"}, {"ClusterName"}},
				MetricNameSelectors: []string{
					"rest_client_requests_total",
				},
			},
			{
				Dimensions: [][]string{{"ClusterName", "request_kind"}, {"ClusterName"}},
				MetricNameSelectors: []string{
					"apiserver_current_inflight_requests",
					"apiserver_current_inqueue_requests",
				},
			},
			{
				Dimensions: [][]string{{"ClusterName", "name"}, {"ClusterName"}},
				MetricNameSelectors: []string{
					"apiserver_admission_webhook_admission_duration_seconds",
				},
			},
			{
				Dimensions: [][]string{{"ClusterName", "group"}, {"ClusterName"}},
				MetricNameSelectors: []string{
					"apiserver_requested_deprecated_apis",
				},
			},
			{
				Dimensions: [][]string{{"ClusterName", "reason"}, {"ClusterName"}},
				MetricNameSelectors: []string{
					"apiserver_flowcontrol_rejected_requests_total",
				},
			},
			{
				Dimensions: [][]string{{"ClusterName", "priority_level"}, {"ClusterName"}},
				MetricNameSelectors: []string{
					"apiserver_flowcontrol_request_concurrency_limit",
				},
			},
		}...)
	}
	return metricDeclarations
}

func getControlPlaneMetricDescriptors(conf *confmap.Conf) []awsemfexporter.MetricDescriptor {
	enhancedContainerInsightsEnabled := awscontainerinsight.EnhancedContainerInsightsEnabled(conf)
	if enhancedContainerInsightsEnabled {
		// the control plane metrics do not have units so we need to add them manually
		return []awsemfexporter.MetricDescriptor{
			{
				MetricName: "apiserver_admission_controller_admission_duration_seconds",
				Unit:       "Seconds",
				Overwrite:  true,
			},
			{
				MetricName: "apiserver_admission_step_admission_duration_seconds",
				Unit:       "Seconds",
				Overwrite:  true,
			},
			{
				MetricName: "apiserver_admission_webhook_admission_duration_seconds",
				Unit:       "Seconds",
				Overwrite:  true,
			},
			{
				MetricName: "apiserver_current_inflight_requests",
				Unit:       "Count",
				Overwrite:  true,
			},
			{
				MetricName: "apiserver_current_inqueue_requests",
				Unit:       "Count",
				Overwrite:  true,
			},
			{
				MetricName: "apiserver_flowcontrol_rejected_requests_total",
				Unit:       "Count",
				Overwrite:  true,
			},
			{
				MetricName: "apiserver_flowcontrol_request_concurrency_limit",
				Unit:       "Count",
				Overwrite:  true,
			},
			{
				MetricName: "apiserver_longrunning_requests",
				Unit:       "Count",
				Overwrite:  true,
			},
			{
				MetricName: "apiserver_request_duration_seconds",
				Unit:       "Seconds",
				Overwrite:  true,
			},
			{
				MetricName: "apiserver_request_total",
				Unit:       "Count",
				Overwrite:  true,
			},
			{
				MetricName: "apiserver_request_total_5xx",
				Unit:       "Count",
				Overwrite:  true,
			},
			{
				MetricName: "apiserver_requested_deprecated_apis",
				Unit:       "Count",
				Overwrite:  true,
			},
			{
				MetricName: "apiserver_storage_objects",
				Unit:       "Count",
				Overwrite:  true,
			},
			{
				MetricName: "etcd_request_duration_seconds",
				Unit:       "Seconds",
				Overwrite:  true,
			},
			{
				MetricName: "apiserver_storage_list_duration_seconds",
				Unit:       "Seconds",
				Overwrite:  true,
			},
			{
				MetricName: "apiserver_storage_db_total_size_in_bytes",
				Unit:       "Bytes",
				Overwrite:  true,
			},
			{
				MetricName: "apiserver_storage_size_bytes",
				Unit:       "Bytes",
				Overwrite:  true,
			},
			{
				MetricName: "etcd_db_total_size_in_bytes",
				Unit:       "Bytes",
				Overwrite:  true,
			},
			{
				MetricName: "rest_client_request_duration_seconds",
				Unit:       "Seconds",
				Overwrite:  true,
			},
			{
				MetricName: "rest_client_requests_total",
				Unit:       "Count",
				Overwrite:  true,
			},
		}
	}
	return []awsemfexporter.MetricDescriptor{}

}

func getGPUMetricDeclarations(conf *confmap.Conf) []*awsemfexporter.MetricDeclaration {
	var metricDeclarations []*awsemfexporter.MetricDeclaration
	enhancedContainerInsightsEnabled := awscontainerinsight.EnhancedContainerInsightsEnabled(conf)
	if awscontainerinsight.AcceleratedComputeMetricsEnabled(conf) && enhancedContainerInsightsEnabled {
		metricDeclarations = append(metricDeclarations, []*awsemfexporter.MetricDeclaration{
			{
				Dimensions: [][]string{{"ClusterName"}, {"ClusterName", "Namespace", "PodName", "ContainerName"}, {"ClusterName", "Namespace", "PodName", "FullPodName", "ContainerName"}, {"ClusterName", "Namespace", "PodName", "FullPodName", "ContainerName", "GpuDevice"}},
				MetricNameSelectors: []string{
					"container_gpu_utilization",
					"container_gpu_memory_utilization",
					"container_gpu_memory_total",
					"container_gpu_memory_used",
					"container_gpu_power_draw",
					"container_gpu_temperature",
				},
			},
			{
				Dimensions: [][]string{{"ClusterName"}, {"ClusterName", "Namespace"}, {"ClusterName", "Namespace", "Service"}, {"ClusterName", "Namespace", "PodName"}, {"ClusterName", "Namespace", "PodName", "FullPodName"}, {"ClusterName", "Namespace", "PodName", "FullPodName", "GpuDevice"}},
				MetricNameSelectors: []string{
					"pod_gpu_utilization",
					"pod_gpu_memory_utilization",
					"pod_gpu_memory_total",
					"pod_gpu_memory_used",
					"pod_gpu_power_draw",
					"pod_gpu_temperature",
				},
			},
			{
				Dimensions: [][]string{{"ClusterName"}, {"ClusterName", "NodeName", "InstanceId"}, {"ClusterName", "NodeName", "InstanceId", "InstanceType", "GpuDevice"}},
				MetricNameSelectors: []string{
					"node_gpu_utilization",
					"node_gpu_memory_utilization",
					"node_gpu_memory_total",
					"node_gpu_memory_used",
					"node_gpu_power_draw",
					"node_gpu_temperature",
				},
			},
<<<<<<< HEAD
			{
				Dimensions: [][]string{{"ClusterName", "NodeName", "InstanceId"}, {"ClusterName"}},
				MetricNameSelectors: []string{
					"node_gpu_total",
					"node_gpu_request",
					"node_gpu_limit",
				},
			},
			{
				Dimensions: [][]string{{"ClusterName"}},
				MetricNameSelectors: []string{
					"cluster_gpu_request",
					"cluster_gpu_total",
				},
			},
=======
>>>>>>> 6f8ea66c
		}...)
	}
	return metricDeclarations
}

func getAwsNeuronMetricDeclarations(conf *confmap.Conf) []*awsemfexporter.MetricDeclaration {
	var metricDeclarations []*awsemfexporter.MetricDeclaration
	enhancedContainerInsightsEnabled := awscontainerinsight.EnhancedContainerInsightsEnabled(conf)
	if awscontainerinsight.AcceleratedComputeMetricsEnabled(conf) && enhancedContainerInsightsEnabled {
		metricDeclarations = append(metricDeclarations, []*awsemfexporter.MetricDeclaration{
			{
				Dimensions: [][]string{{"ClusterName"}, {"ClusterName", "Namespace", "PodName", "ContainerName"}, {"ClusterName", "Namespace", "PodName", "FullPodName", "ContainerName"}, {"ClusterName", "Namespace", "PodName", "FullPodName", "ContainerName", "NeuronDevice", "NeuronCore"}},
				MetricNameSelectors: []string{
					"container_neuroncore_utilization",
					"container_neuroncore_memory_usage_total",
					"container_neuroncore_memory_usage_constants",
					"container_neuroncore_memory_usage_model_code",
					"container_neuroncore_memory_usage_model_shared_scratchpad",
					"container_neuroncore_memory_usage_runtime_memory",
					"container_neuroncore_memory_usage_tensors",
				},
			},
			{
				Dimensions: [][]string{{"ClusterName"}, {"ClusterName", "Namespace", "PodName", "ContainerName"}, {"ClusterName", "Namespace", "PodName", "FullPodName", "ContainerName"}, {"ClusterName", "Namespace", "PodName", "FullPodName", "ContainerName", "NeuronDevice"}},
				MetricNameSelectors: []string{
					"container_neurondevice_hw_ecc_events_total",
				},
			},
			{
				Dimensions: [][]string{{"ClusterName"}, {"ClusterName", "Namespace"}, {"ClusterName", "Namespace", "Service"}, {"ClusterName", "Namespace", "PodName"}, {"ClusterName", "Namespace", "PodName", "FullPodName"}, {"ClusterName", "Namespace", "PodName", "FullPodName", "NeuronDevice", "NeuronCore"}},
				MetricNameSelectors: []string{
					"pod_neuroncore_utilization",
					"pod_neuroncore_memory_usage_total",
					"pod_neuroncore_memory_usage_constants",
					"pod_neuroncore_memory_usage_model_code",
					"pod_neuroncore_memory_usage_model_shared_scratchpad",
					"pod_neuroncore_memory_usage_runtime_memory",
					"pod_neuroncore_memory_usage_tensors",
				},
			},
			{
				Dimensions: [][]string{{"ClusterName"}, {"ClusterName", "Namespace"}, {"ClusterName", "Namespace", "Service"}, {"ClusterName", "Namespace", "PodName"}, {"ClusterName", "Namespace", "PodName", "FullPodName"}, {"ClusterName", "Namespace", "PodName", "FullPodName", "NeuronDevice"}},
				MetricNameSelectors: []string{
					"pod_neurondevice_hw_ecc_events_total",
				},
			},
			{
				Dimensions: [][]string{{"ClusterName"}, {"ClusterName", "InstanceId", "NodeName"}, {"ClusterName", "InstanceType", "InstanceId", "NodeName", "NeuronDevice", "NeuronCore"}},
				MetricNameSelectors: []string{
					"node_neuroncore_utilization",
					"node_neuroncore_memory_usage_total",
					"node_neuroncore_memory_usage_constants",
					"node_neuroncore_memory_usage_model_code",
					"node_neuroncore_memory_usage_model_shared_scratchpad",
					"node_neuroncore_memory_usage_runtime_memory",
					"node_neuroncore_memory_usage_tensors",
				},
			},
			{
				Dimensions: [][]string{{"ClusterName"}, {"ClusterName", "InstanceId", "NodeName"}},
				MetricNameSelectors: []string{
					"node_neuron_execution_errors_total",
					"node_neurondevice_runtime_memory_used_bytes",
					"node_neuron_execution_latency",
				},
			},
			{
				Dimensions: [][]string{{"ClusterName"}, {"ClusterName", "InstanceId", "NodeName"}, {"ClusterName", "InstanceId", "NodeName", "NeuronDevice"}},
				MetricNameSelectors: []string{
					"node_neurondevice_hw_ecc_events_total",
				},
			},
		}...)
	}
	return metricDeclarations
}

func getEFAMetricDeclarations(conf *confmap.Conf) []*awsemfexporter.MetricDeclaration {
	var metricDeclarations []*awsemfexporter.MetricDeclaration
	if awscontainerinsight.EnhancedContainerInsightsEnabled(conf) && awscontainerinsight.AcceleratedComputeMetricsEnabled(conf) {
		metricDeclarations = []*awsemfexporter.MetricDeclaration{
			{
				Dimensions: [][]string{
					{"ClusterName"},
					{"ClusterName", "Namespace", "PodName", "ContainerName"},
					{"ClusterName", "Namespace", "PodName", "FullPodName", "ContainerName"},
				},
				MetricNameSelectors: []string{
					"container_efa_rx_bytes",
					"container_efa_tx_bytes",
					"container_efa_rx_dropped",
					"container_efa_rdma_read_bytes",
					"container_efa_rdma_write_bytes",
					"container_efa_rdma_write_recv_bytes",
				},
			},
			{
				Dimensions: [][]string{
					{"ClusterName"},
					{"ClusterName", "Namespace"},
					{"ClusterName", "Namespace", "Service"},
					{"ClusterName", "Namespace", "PodName"},
					{"ClusterName", "Namespace", "PodName", "FullPodName"},
				},
				MetricNameSelectors: []string{
					"pod_efa_rx_bytes",
					"pod_efa_tx_bytes",
					"pod_efa_rx_dropped",
					"pod_efa_rdma_read_bytes",
					"pod_efa_rdma_write_bytes",
					"pod_efa_rdma_write_recv_bytes",
				},
			},
			{
				Dimensions: [][]string{
					{"ClusterName"},
					{"ClusterName", "NodeName", "InstanceId"},
				},
				MetricNameSelectors: []string{
					"node_efa_rx_bytes",
					"node_efa_tx_bytes",
					"node_efa_rx_dropped",
					"node_efa_rdma_read_bytes",
					"node_efa_rdma_write_bytes",
					"node_efa_rdma_write_recv_bytes",
				},
			},
		}
	}
	return metricDeclarations
}<|MERGE_RESOLUTION|>--- conflicted
+++ resolved
@@ -511,24 +511,6 @@
 					"node_gpu_temperature",
 				},
 			},
-<<<<<<< HEAD
-			{
-				Dimensions: [][]string{{"ClusterName", "NodeName", "InstanceId"}, {"ClusterName"}},
-				MetricNameSelectors: []string{
-					"node_gpu_total",
-					"node_gpu_request",
-					"node_gpu_limit",
-				},
-			},
-			{
-				Dimensions: [][]string{{"ClusterName"}},
-				MetricNameSelectors: []string{
-					"cluster_gpu_request",
-					"cluster_gpu_total",
-				},
-			},
-=======
->>>>>>> 6f8ea66c
 		}...)
 	}
 	return metricDeclarations
