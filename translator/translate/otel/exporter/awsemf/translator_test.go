// Copyright Amazon.com, Inc. or its affiliates. All Rights Reserved.
// SPDX-License-Identifier: MIT

package awsemf

import (
	"path/filepath"
	"testing"

	"github.com/open-telemetry/opentelemetry-collector-contrib/exporter/awsemfexporter"
	"github.com/open-telemetry/opentelemetry-collector-contrib/pkg/resourcetotelemetry"
	"github.com/stretchr/testify/assert"
	"github.com/stretchr/testify/require"
	"go.opentelemetry.io/collector/component"
	"go.opentelemetry.io/collector/confmap"

	"github.com/aws/amazon-cloudwatch-agent/cfg/envconfig"
	"github.com/aws/amazon-cloudwatch-agent/internal/util/testutil"
	legacytranslator "github.com/aws/amazon-cloudwatch-agent/translator"
	"github.com/aws/amazon-cloudwatch-agent/translator/translate/agent"
<<<<<<< HEAD
	"github.com/aws/amazon-cloudwatch-agent/translator/translate/otel/common"
=======
>>>>>>> 8abbc2d3
)

var nilSlice []string
var nilMetricDescriptorsSlice []awsemfexporter.MetricDescriptor

func TestTranslator(t *testing.T) {
	t.Setenv(envconfig.AWS_CA_BUNDLE, "/ca/bundle")
	agent.Global_Config.Region = "us-east-1"
	agent.Global_Config.Role_arn = "global_arn"
	tt := NewTranslator()
	agent.Global_Config.Region = "us-east-1"
	agent.Global_Config.Role_arn = "global_arn"
	require.EqualValues(t, "awsemf", tt.ID().String())
	testCases := map[string]struct {
		env     map[string]string
		input   map[string]any
		want    map[string]any // Can't construct & use awsemfexporter.Config as it uses internal only types
		wantErr error
	}{
		"GenerateAwsEmfExporterConfigEcs": {
			input: map[string]any{
				"logs": map[string]any{
					"metrics_collected": map[string]any{
						"ecs": map[string]any{},
					},
				},
			},
			want: map[string]any{
				"namespace":                              "ECS/ContainerInsights",
				"log_group_name":                         "/aws/ecs/containerinsights/{ClusterName}/performance",
				"log_stream_name":                        "NodeTelemetry-{ContainerInstanceId}",
				"dimension_rollup_option":                "NoDimensionRollup",
				"disable_metric_extraction":              false,
				"enhanced_container_insights":            false,
				"parse_json_encoded_attr_values":         []string{"Sources"},
				"output_destination":                     "cloudwatch",
				"eks_fargate_container_insights_enabled": false,
				"resource_to_telemetry_conversion": resourcetotelemetry.Settings{
					Enabled: true,
				},
				"metric_declarations": []*awsemfexporter.MetricDeclaration{
					{
						Dimensions: [][]string{{"ContainerInstanceId", "InstanceId", "ClusterName"}},
						MetricNameSelectors: []string{"instance_cpu_reserved_capacity", "instance_cpu_utilization",
							"instance_filesystem_utilization", "instance_memory_reserved_capacity",
							"instance_memory_utilization", "instance_network_total_bytes", "instance_number_of_running_tasks"},
					},
					{
						Dimensions: [][]string{{"ClusterName"}},
						MetricNameSelectors: []string{"instance_cpu_limit", "instance_cpu_reserved_capacity",
							"instance_cpu_usage_total", "instance_cpu_utilization", "instance_filesystem_utilization",
							"instance_memory_limit", "instance_memory_reserved_capacity", "instance_memory_utilization",
							"instance_memory_working_set", "instance_network_total_bytes", "instance_number_of_running_tasks"},
					},
				},
				"metric_descriptors": nilMetricDescriptorsSlice,
			},
		},
		"GenerateAwsEmfExporterConfigEcsDisableMetricExtraction": {
			input: map[string]any{
				"logs": map[string]any{
					"metrics_collected": map[string]any{
						"ecs": map[string]any{
							"disable_metric_extraction": true,
						},
					},
				},
			},
			want: map[string]any{
				"namespace":                              "ECS/ContainerInsights",
				"log_group_name":                         "/aws/ecs/containerinsights/{ClusterName}/performance",
				"log_stream_name":                        "NodeTelemetry-{ContainerInstanceId}",
				"dimension_rollup_option":                "NoDimensionRollup",
				"disable_metric_extraction":              true,
				"enhanced_container_insights":            false,
				"parse_json_encoded_attr_values":         []string{"Sources"},
				"output_destination":                     "cloudwatch",
				"eks_fargate_container_insights_enabled": false,
				"resource_to_telemetry_conversion": resourcetotelemetry.Settings{
					Enabled: true,
				},
				"metric_declarations": []*awsemfexporter.MetricDeclaration{
					{
						Dimensions: [][]string{{"ContainerInstanceId", "InstanceId", "ClusterName"}},
						MetricNameSelectors: []string{"instance_cpu_reserved_capacity", "instance_cpu_utilization",
							"instance_filesystem_utilization", "instance_memory_reserved_capacity",
							"instance_memory_utilization", "instance_network_total_bytes", "instance_number_of_running_tasks"},
					},
					{
						Dimensions: [][]string{{"ClusterName"}},
						MetricNameSelectors: []string{"instance_cpu_limit", "instance_cpu_reserved_capacity",
							"instance_cpu_usage_total", "instance_cpu_utilization", "instance_filesystem_utilization",
							"instance_memory_limit", "instance_memory_reserved_capacity", "instance_memory_utilization",
							"instance_memory_working_set", "instance_network_total_bytes", "instance_number_of_running_tasks"},
					},
				},
				"metric_descriptors": nilMetricDescriptorsSlice,
			},
		},
		"GenerateAwsEmfExporterConfigKubernetes": {
			input: map[string]any{
				"logs": map[string]any{
					"metrics_collected": map[string]any{
						"kubernetes": map[string]any{},
					},
				},
			},
			want: map[string]any{
				"namespace":                              "ContainerInsights",
				"log_group_name":                         "/aws/containerinsights/{ClusterName}/performance",
				"log_stream_name":                        "{NodeName}",
				"dimension_rollup_option":                "NoDimensionRollup",
				"disable_metric_extraction":              false,
				"enhanced_container_insights":            false,
				"parse_json_encoded_attr_values":         []string{"Sources", "kubernetes"},
				"output_destination":                     "cloudwatch",
				"eks_fargate_container_insights_enabled": false,
				"resource_to_telemetry_conversion": resourcetotelemetry.Settings{
					Enabled: true,
				},
				"metric_declarations": []*awsemfexporter.MetricDeclaration{
					{
						Dimensions: [][]string{{"PodName", "Namespace", "ClusterName"}, {"ClusterName"}, {"Service", "Namespace", "ClusterName"}, {"ClusterName", "Namespace"}},
						MetricNameSelectors: []string{"pod_cpu_utilization", "pod_memory_utilization",
							"pod_network_rx_bytes", "pod_network_tx_bytes", "pod_cpu_utilization_over_pod_limit",
							"pod_memory_utilization_over_pod_limit"},
					},
					{
						Dimensions:          [][]string{{"PodName", "Namespace", "ClusterName"}},
						MetricNameSelectors: []string{"pod_number_of_container_restarts"},
					},
					{
						Dimensions:          [][]string{{"PodName", "Namespace", "ClusterName"}, {"ClusterName"}},
						MetricNameSelectors: []string{"pod_cpu_reserved_capacity", "pod_memory_reserved_capacity"},
					},
					{
						Dimensions: [][]string{{"NodeName", "InstanceId", "ClusterName"}, {"ClusterName"}},
						MetricNameSelectors: []string{"node_cpu_utilization", "node_memory_utilization",
							"node_network_total_bytes", "node_cpu_reserved_capacity",
							"node_memory_reserved_capacity", "node_number_of_running_pods", "node_number_of_running_containers"},
					},
					{
						Dimensions:          [][]string{{"ClusterName"}},
						MetricNameSelectors: []string{"node_cpu_usage_total", "node_cpu_limit", "node_memory_working_set", "node_memory_limit"},
					},
					{
						Dimensions:          [][]string{{"NodeName", "InstanceId", "ClusterName"}, {"ClusterName"}},
						MetricNameSelectors: []string{"node_filesystem_utilization"},
					},
					{
						Dimensions:          [][]string{{"Service", "Namespace", "ClusterName"}, {"ClusterName"}},
						MetricNameSelectors: []string{"service_number_of_running_pods"},
					},
					{
						Dimensions:          [][]string{{"Namespace", "ClusterName"}, {"ClusterName"}},
						MetricNameSelectors: []string{"namespace_number_of_running_pods"},
					},
					{
						Dimensions:          [][]string{{"ClusterName"}},
						MetricNameSelectors: []string{"cluster_node_count", "cluster_failed_node_count"},
					},
				},
				"metric_descriptors": nilMetricDescriptorsSlice,
			},
		},
		"GenerateAwsEmfExporterConfigKubernetesDisableMetricExtraction": {
			input: map[string]any{
				"logs": map[string]any{
					"metrics_collected": map[string]any{
						"kubernetes": map[string]any{
							"disable_metric_extraction": true,
						},
					},
				},
			},
			want: map[string]any{
				"namespace":                              "ContainerInsights",
				"log_group_name":                         "/aws/containerinsights/{ClusterName}/performance",
				"log_stream_name":                        "{NodeName}",
				"dimension_rollup_option":                "NoDimensionRollup",
				"disable_metric_extraction":              true,
				"enhanced_container_insights":            false,
				"parse_json_encoded_attr_values":         []string{"Sources", "kubernetes"},
				"output_destination":                     "cloudwatch",
				"eks_fargate_container_insights_enabled": false,
				"resource_to_telemetry_conversion": resourcetotelemetry.Settings{
					Enabled: true,
				},
				"metric_declarations": []*awsemfexporter.MetricDeclaration{
					{
						Dimensions: [][]string{{"PodName", "Namespace", "ClusterName"}, {"ClusterName"}, {"Service", "Namespace", "ClusterName"}, {"ClusterName", "Namespace"}},
						MetricNameSelectors: []string{"pod_cpu_utilization", "pod_memory_utilization",
							"pod_network_rx_bytes", "pod_network_tx_bytes", "pod_cpu_utilization_over_pod_limit",
							"pod_memory_utilization_over_pod_limit"},
					},
					{
						Dimensions:          [][]string{{"PodName", "Namespace", "ClusterName"}},
						MetricNameSelectors: []string{"pod_number_of_container_restarts"},
					},
					{
						Dimensions:          [][]string{{"PodName", "Namespace", "ClusterName"}, {"ClusterName"}},
						MetricNameSelectors: []string{"pod_cpu_reserved_capacity", "pod_memory_reserved_capacity"},
					},
					{
						Dimensions: [][]string{{"NodeName", "InstanceId", "ClusterName"}, {"ClusterName"}},
						MetricNameSelectors: []string{"node_cpu_utilization", "node_memory_utilization",
							"node_network_total_bytes", "node_cpu_reserved_capacity",
							"node_memory_reserved_capacity", "node_number_of_running_pods", "node_number_of_running_containers"},
					},
					{
						Dimensions:          [][]string{{"ClusterName"}},
						MetricNameSelectors: []string{"node_cpu_usage_total", "node_cpu_limit", "node_memory_working_set", "node_memory_limit"},
					},
					{
						Dimensions:          [][]string{{"NodeName", "InstanceId", "ClusterName"}, {"ClusterName"}},
						MetricNameSelectors: []string{"node_filesystem_utilization"},
					},
					{
						Dimensions:          [][]string{{"Service", "Namespace", "ClusterName"}, {"ClusterName"}},
						MetricNameSelectors: []string{"service_number_of_running_pods"},
					},
					{
						Dimensions:          [][]string{{"Namespace", "ClusterName"}, {"ClusterName"}},
						MetricNameSelectors: []string{"namespace_number_of_running_pods"},
					},
					{
						Dimensions:          [][]string{{"ClusterName"}},
						MetricNameSelectors: []string{"cluster_node_count", "cluster_failed_node_count"},
					},
				},
				"metric_descriptors": nilMetricDescriptorsSlice,
			},
		},
		"GenerateAwsEmfExporterConfigKubernetesWithEnableFullPodAndContainerMetrics": {
			input: map[string]any{
				"logs": map[string]any{
					"metrics_collected": map[string]any{
						"kubernetes": map[string]any{
							"enhanced_container_insights": true,
						},
					},
				},
			},
			want: map[string]any{
				"namespace":                              "ContainerInsights",
				"log_group_name":                         "/aws/containerinsights/{ClusterName}/performance",
				"log_stream_name":                        "{NodeName}",
				"dimension_rollup_option":                "NoDimensionRollup",
				"disable_metric_extraction":              false,
				"enhanced_container_insights":            true,
				"parse_json_encoded_attr_values":         []string{"Sources", "kubernetes"},
				"output_destination":                     "cloudwatch",
				"eks_fargate_container_insights_enabled": false,
				"resource_to_telemetry_conversion": resourcetotelemetry.Settings{
					Enabled: true,
				},
				"metric_declarations": []*awsemfexporter.MetricDeclaration{
					{
						Dimensions: [][]string{{"ClusterName"}, {"ContainerName", "FullPodName", "PodName", "Namespace", "ClusterName"}, {"ContainerName", "PodName", "Namespace", "ClusterName"}},
						MetricNameSelectors: []string{
							"container_cpu_utilization", "container_cpu_utilization_over_container_limit", "container_cpu_limit", "container_cpu_request",
							"container_memory_utilization", "container_memory_utilization_over_container_limit", "container_memory_failures_total", "container_memory_limit", "container_memory_request",
							"container_filesystem_usage", "container_filesystem_available", "container_filesystem_utilization",
						},
					},
					{
						Dimensions: [][]string{{"PodName", "Namespace", "ClusterName"}, {"ClusterName"}, {"Service", "Namespace", "ClusterName"}, {"ClusterName", "Namespace"}, {"FullPodName", "PodName", "Namespace", "ClusterName"}},
						MetricNameSelectors: []string{"pod_cpu_utilization", "pod_memory_utilization",
							"pod_network_rx_bytes", "pod_network_tx_bytes", "pod_cpu_utilization_over_pod_limit",
							"pod_memory_utilization_over_pod_limit"},
					},
					{
						Dimensions: [][]string{
							{"FullPodName", "PodName", "Namespace", "ClusterName"},
							{"PodName", "Namespace", "ClusterName"},
							{"Namespace", "ClusterName"},
							{"ClusterName"},
						},
						MetricNameSelectors: []string{"pod_interface_network_rx_dropped", "pod_interface_network_tx_dropped"},
					},
					{
						Dimensions: [][]string{{"PodName", "Namespace", "ClusterName"}, {"ClusterName"}, {"FullPodName", "PodName", "Namespace", "ClusterName"}, {"Service", "Namespace", "ClusterName"}},
						MetricNameSelectors: []string{"pod_cpu_reserved_capacity", "pod_memory_reserved_capacity", "pod_number_of_container_restarts", "pod_number_of_containers", "pod_number_of_running_containers",
							"pod_status_ready", "pod_status_scheduled", "pod_status_running", "pod_status_pending", "pod_status_failed", "pod_status_unknown",
							"pod_status_succeeded", "pod_memory_request", "pod_memory_limit", "pod_cpu_limit", "pod_cpu_request",
							"pod_container_status_running", "pod_container_status_terminated", "pod_container_status_waiting", "pod_container_status_waiting_reason_crash_loop_back_off",
							"pod_container_status_waiting_reason_image_pull_error", "pod_container_status_waiting_reason_start_error", "pod_container_status_waiting_reason_create_container_error",
							"pod_container_status_waiting_reason_create_container_config_error", "pod_container_status_terminated_reason_oom_killed",
						},
					},
					{
						Dimensions: [][]string{{"NodeName", "InstanceId", "ClusterName"}, {"ClusterName"}},
						MetricNameSelectors: []string{"node_cpu_utilization", "node_memory_utilization", "node_network_total_bytes", "node_cpu_reserved_capacity",
							"node_memory_reserved_capacity", "node_number_of_running_pods", "node_number_of_running_containers",
							"node_cpu_usage_total", "node_cpu_limit", "node_memory_working_set", "node_memory_limit",
							"node_status_condition_ready", "node_status_condition_disk_pressure", "node_status_condition_memory_pressure",
							"node_status_condition_pid_pressure", "node_status_condition_network_unavailable", "node_status_condition_unknown",
							"node_status_capacity_pods", "node_status_allocatable_pods"},
					},
					{
						Dimensions: [][]string{
							{"NodeName", "InstanceId", "ClusterName"},
							{"ClusterName"},
						},
						MetricNameSelectors: []string{
							"node_interface_network_rx_dropped", "node_interface_network_tx_dropped",
							"node_diskio_io_service_bytes_total", "node_diskio_io_serviced_total"},
					},
					{
						Dimensions:          [][]string{{"NodeName", "InstanceId", "ClusterName"}, {"ClusterName"}},
						MetricNameSelectors: []string{"node_filesystem_utilization", "node_filesystem_inodes", "node_filesystem_inodes_free"},
					},
					{
						Dimensions:          [][]string{{"Service", "Namespace", "ClusterName"}, {"ClusterName"}},
						MetricNameSelectors: []string{"service_number_of_running_pods"},
					},
					{
						Dimensions:          [][]string{{"PodName", "Namespace", "ClusterName"}, {"ClusterName"}},
						MetricNameSelectors: []string{"replicas_desired", "replicas_ready", "status_replicas_available", "status_replicas_unavailable"},
					},
					{
						Dimensions:          [][]string{{"PodName", "Namespace", "ClusterName"}, {"ClusterName"}},
						MetricNameSelectors: []string{"daemonset_status_number_available", "daemonset_status_number_unavailable"},
					},
					{
						Dimensions:          [][]string{{"Namespace", "ClusterName"}, {"ClusterName"}},
						MetricNameSelectors: []string{"namespace_number_of_running_pods"},
					},
					{
						Dimensions:          [][]string{{"ClusterName"}},
						MetricNameSelectors: []string{"cluster_node_count", "cluster_failed_node_count", "cluster_number_of_running_pods"},
					},
					{
						Dimensions:          [][]string{{"ClusterName", "endpoint"}, {"ClusterName"}},
						MetricNameSelectors: []string{"apiserver_storage_size_bytes", "apiserver_storage_db_total_size_in_bytes", "etcd_db_total_size_in_bytes"},
					},
					{
						Dimensions:          [][]string{{"ClusterName", "resource"}, {"ClusterName"}},
						MetricNameSelectors: []string{"apiserver_storage_list_duration_seconds", "apiserver_longrunning_requests", "apiserver_storage_objects"},
					},
					{
						Dimensions:          [][]string{{"ClusterName", "verb"}, {"ClusterName"}},
						MetricNameSelectors: []string{"apiserver_request_duration_seconds", "rest_client_request_duration_seconds"},
					},
					{
						Dimensions:          [][]string{{"ClusterName", "code", "verb"}, {"ClusterName"}},
						MetricNameSelectors: []string{"apiserver_request_total", "apiserver_request_total_5xx"},
					},
					{
						Dimensions:          [][]string{{"ClusterName", "operation"}, {"ClusterName"}},
						MetricNameSelectors: []string{"apiserver_admission_controller_admission_duration_seconds", "apiserver_admission_step_admission_duration_seconds", "etcd_request_duration_seconds"},
					},
					{
						Dimensions:          [][]string{{"ClusterName", "code", "method"}, {"ClusterName"}},
						MetricNameSelectors: []string{"rest_client_requests_total"},
					},
					{
						Dimensions:          [][]string{{"ClusterName", "request_kind"}, {"ClusterName"}},
						MetricNameSelectors: []string{"apiserver_current_inflight_requests", "apiserver_current_inqueue_requests"},
					},
					{
						Dimensions:          [][]string{{"ClusterName", "name"}, {"ClusterName"}},
						MetricNameSelectors: []string{"apiserver_admission_webhook_admission_duration_seconds"},
					},
					{
						Dimensions:          [][]string{{"ClusterName", "group"}, {"ClusterName"}},
						MetricNameSelectors: []string{"apiserver_requested_deprecated_apis"},
					},
					{
						Dimensions:          [][]string{{"ClusterName", "reason"}, {"ClusterName"}},
						MetricNameSelectors: []string{"apiserver_flowcontrol_rejected_requests_total"},
					},
					{
						Dimensions:          [][]string{{"ClusterName", "priority_level"}, {"ClusterName"}},
						MetricNameSelectors: []string{"apiserver_flowcontrol_request_concurrency_limit"},
					},
				},
				"metric_descriptors": []awsemfexporter.MetricDescriptor{
					{
						MetricName: "apiserver_admission_controller_admission_duration_seconds",
						Unit:       "Seconds",
						Overwrite:  true,
					},
					{
						MetricName: "apiserver_admission_step_admission_duration_seconds",
						Unit:       "Seconds",
						Overwrite:  true,
					},
					{
						MetricName: "apiserver_admission_webhook_admission_duration_seconds",
						Unit:       "Seconds",
						Overwrite:  true,
					},
					{
						MetricName: "apiserver_current_inflight_requests",
						Unit:       "Count",
						Overwrite:  true,
					},
					{
						MetricName: "apiserver_current_inqueue_requests",
						Unit:       "Count",
						Overwrite:  true,
					},
					{
						MetricName: "apiserver_flowcontrol_rejected_requests_total",
						Unit:       "Count",
						Overwrite:  true,
					},
					{
						MetricName: "apiserver_flowcontrol_request_concurrency_limit",
						Unit:       "Count",
						Overwrite:  true,
					},
					{
						MetricName: "apiserver_longrunning_requests",
						Unit:       "Count",
						Overwrite:  true,
					},
					{
						MetricName: "apiserver_request_duration_seconds",
						Unit:       "Seconds",
						Overwrite:  true,
					},
					{
						MetricName: "apiserver_request_total",
						Unit:       "Count",
						Overwrite:  true,
					},
					{
						MetricName: "apiserver_request_total_5xx",
						Unit:       "Count",
						Overwrite:  true,
					},
					{
						MetricName: "apiserver_requested_deprecated_apis",
						Unit:       "Count",
						Overwrite:  true,
					},
					{
						MetricName: "apiserver_storage_objects",
						Unit:       "Count",
						Overwrite:  true,
					},
					{
						MetricName: "apiserver_storage_list_duration_seconds",
						Unit:       "Seconds",
						Overwrite:  true,
					},
					{
						MetricName: "apiserver_storage_db_total_size_in_bytes",
						Unit:       "Bytes",
						Overwrite:  true,
					},
					{
						MetricName: "apiserver_storage_size_bytes",
						Unit:       "Bytes",
						Overwrite:  true,
					},
					{
						MetricName: "etcd_db_total_size_in_bytes",
						Unit:       "Bytes",
						Overwrite:  true,
					},
					{
						MetricName: "etcd_request_duration_seconds",
						Unit:       "Seconds",
						Overwrite:  true,
					},
					{
						MetricName: "rest_client_request_duration_seconds",
						Unit:       "Seconds",
						Overwrite:  true,
					},
					{
						MetricName: "rest_client_requests_total",
						Unit:       "Count",
						Overwrite:  true,
					},
				},
			},
		},
		"GenerateAwsEmfExporterConfigPrometheus": {
			input: map[string]any{
				"logs": map[string]any{
					"metrics_collected": map[string]any{
						"prometheus": map[string]any{
							"log_group_name":  "/test/log/group",
							"log_stream_name": "{LogStreamName}",
							"emf_processor": map[string]any{
								"metric_declaration": []any{
									map[string]any{
										"source_labels":    []string{"Service", "Namespace"},
										"label_matcher":    "(.*node-exporter.*|.*kube-dns.*);kube-system$",
										"dimensions":       [][]string{{"Service", "Namespace"}},
										"metric_selectors": []string{"^coredns_dns_request_type_count_total$"},
									},
								},
								"metric_unit": map[string]any{
									"jvm_gc_collection_seconds_sum": "Milliseconds",
								},
							},
						},
					},
				},
			},
			want: map[string]any{
				"namespace":                              "CWAgent/Prometheus",
				"log_group_name":                         "/test/log/group",
				"log_stream_name":                        "{JobName}",
				"dimension_rollup_option":                "NoDimensionRollup",
				"disable_metric_extraction":              false,
				"enhanced_container_insights":            false,
				"parse_json_encoded_attr_values":         nilSlice,
				"output_destination":                     "cloudwatch",
				"eks_fargate_container_insights_enabled": false,
				"resource_to_telemetry_conversion": resourcetotelemetry.Settings{
					Enabled: true,
				},
				"metric_declarations": []*awsemfexporter.MetricDeclaration{
					{
						Dimensions:          [][]string{{"Service", "Namespace"}},
						MetricNameSelectors: []string{"^coredns_dns_request_type_count_total$"},
						LabelMatchers: []*awsemfexporter.LabelMatcher{
							{
								LabelNames: []string{"Service", "Namespace"},
								Regex:      "(.*node-exporter.*|.*kube-dns.*);kube-system$",
							},
						},
					},
				},
				"metric_descriptors": []awsemfexporter.MetricDescriptor{
					{
						MetricName: "jvm_gc_collection_seconds_sum",
						Unit:       "Milliseconds",
					},
				},
			},
		},
		"GenerateAwsEmfExporterConfigPrometheusDisableMetricExtraction": {
			input: map[string]any{
				"logs": map[string]any{
					"metrics_collected": map[string]any{
						"prometheus": map[string]any{
							"disable_metric_extraction": true,
							"log_group_name":            "/test/log/group",
							"log_stream_name":           "{JobName}",
						},
					},
				},
			},
			want: map[string]any{
				"namespace":                              "",
				"log_group_name":                         "/test/log/group",
				"log_stream_name":                        "{JobName}",
				"dimension_rollup_option":                "NoDimensionRollup",
				"disable_metric_extraction":              true,
				"enhanced_container_insights":            false,
				"parse_json_encoded_attr_values":         nilSlice,
				"output_destination":                     "cloudwatch",
				"eks_fargate_container_insights_enabled": false,
				"resource_to_telemetry_conversion": resourcetotelemetry.Settings{
					Enabled: true,
				},
				"metric_declarations": []*awsemfexporter.MetricDeclaration{
					{
						MetricNameSelectors: []string{"$^"},
					},
				},
				"metric_descriptors": nilMetricDescriptorsSlice,
			},
		},
		"GenerateAwsEmfExporterConfigPrometheusNoDeclarations": {
			input: map[string]any{
				"logs": map[string]any{
					"metrics_collected": map[string]any{
						"prometheus": map[string]any{
							"log_group_name":  "/test/log/group",
							"log_stream_name": "{JobName}",
							"emf_processor": map[string]any{
								"metric_unit": map[string]any{
									"jvm_gc_collection_seconds_sum": "Milliseconds",
								},
							},
						},
					},
				},
			},
			want: map[string]any{
				"namespace":                              "CWAgent/Prometheus",
				"log_group_name":                         "/test/log/group",
				"log_stream_name":                        "{JobName}",
				"dimension_rollup_option":                "NoDimensionRollup",
				"disable_metric_extraction":              false,
				"enhanced_container_insights":            false,
				"parse_json_encoded_attr_values":         nilSlice,
				"output_destination":                     "cloudwatch",
				"eks_fargate_container_insights_enabled": false,
				"resource_to_telemetry_conversion": resourcetotelemetry.Settings{
					Enabled: true,
				},
				"metric_declarations": []*awsemfexporter.MetricDeclaration{
					{
						MetricNameSelectors: []string{"$^"},
					},
				},
				"metric_descriptors": []awsemfexporter.MetricDescriptor{
					{
						MetricName: "jvm_gc_collection_seconds_sum",
						Unit:       "Milliseconds",
					},
				},
			},
		},
		"GenerateAwsEmfExporterConfigPrometheusNoEmfProcessor": {
			input: map[string]any{
				"logs": map[string]any{
					"metrics_collected": map[string]any{
						"prometheus": map[string]any{
							"log_group_name":  "/test/log/group",
							"log_stream_name": "{JobName}",
						},
					},
				},
			},
			want: map[string]any{
				"namespace":                              "",
				"log_group_name":                         "/test/log/group",
				"log_stream_name":                        "{JobName}",
				"dimension_rollup_option":                "NoDimensionRollup",
				"disable_metric_extraction":              false,
				"enhanced_container_insights":            false,
				"parse_json_encoded_attr_values":         nilSlice,
				"output_destination":                     "cloudwatch",
				"eks_fargate_container_insights_enabled": false,
				"resource_to_telemetry_conversion": resourcetotelemetry.Settings{
					Enabled: true,
				},
				"metric_declarations": []*awsemfexporter.MetricDeclaration{
					{
						MetricNameSelectors: []string{"$^"},
					},
				},
				"metric_descriptors": nilMetricDescriptorsSlice,
			},
		},
	}
	for name, testCase := range testCases {
		t.Run(name, func(t *testing.T) {
			conf := confmap.NewFromStringMap(testCase.input)
			got, err := tt.Translate(conf)
			require.Equal(t, testCase.wantErr, err)
			require.Truef(t, legacytranslator.IsTranslateSuccess(), "Error in legacy translation rules: %v", legacytranslator.ErrorMessages)
			if err == nil {
				require.NotNil(t, got)
				gotCfg, ok := got.(*awsemfexporter.Config)
				require.True(t, ok)
				assert.Equal(t, testCase.want["namespace"], gotCfg.Namespace)
				assert.Equal(t, testCase.want["log_group_name"], gotCfg.LogGroupName)
				assert.Equal(t, testCase.want["log_stream_name"], gotCfg.LogStreamName)
				assert.Equal(t, testCase.want["dimension_rollup_option"], gotCfg.DimensionRollupOption)
				assert.Equal(t, testCase.want["disable_metric_extraction"], gotCfg.DisableMetricExtraction)
				assert.Equal(t, testCase.want["enhanced_container_insights"], gotCfg.EnhancedContainerInsights)
				assert.Equal(t, testCase.want["parse_json_encoded_attr_values"], gotCfg.ParseJSONEncodedAttributeValues)
				assert.Equal(t, testCase.want["output_destination"], gotCfg.OutputDestination)
				assert.Equal(t, testCase.want["eks_fargate_container_insights_enabled"], gotCfg.EKSFargateContainerInsightsEnabled)
				assert.Equal(t, testCase.want["resource_to_telemetry_conversion"], gotCfg.ResourceToTelemetrySettings)
				assert.ElementsMatch(t, testCase.want["metric_declarations"], gotCfg.MetricDeclarations)
				assert.ElementsMatch(t, testCase.want["metric_descriptors"], gotCfg.MetricDescriptors)
<<<<<<< HEAD
				assert.Equal(t, "/ca/bundle", gotCfg.CertificateFilePath)
=======
>>>>>>> 8abbc2d3
				assert.Equal(t, "global_arn", gotCfg.RoleARN)
				assert.Equal(t, "us-east-1", gotCfg.Region)
				assert.NotNil(t, gotCfg.MiddlewareID)
				assert.Equal(t, "agenthealth/logs", gotCfg.MiddlewareID.String())
<<<<<<< HEAD
			}
		})
	}
}

func TestTranslateAppSignals(t *testing.T) {
	tt := NewTranslatorWithName(common.AppSignals)
	testCases := map[string]struct {
		input        map[string]any
		want         *confmap.Conf
		wantErr      error
		isKubernetes bool
		detector     func() (common.Detector, error)
	}{
		"WithAppSignalsEnabledEKS": {
			input: map[string]any{
				"logs": map[string]any{
					"metrics_collected": map[string]any{
						"app_signals": map[string]any{},
					},
				}},
			want:         testutil.GetConf(t, filepath.Join("appsignals_config_eks.yaml")),
			isKubernetes: true,
			detector:     common.TestEKSDetector,
		},
		"WithAppSignalsEnabledK8s": {
			input: map[string]any{
				"logs": map[string]any{
					"metrics_collected": map[string]any{
						"app_signals": map[string]any{},
					},
				}},
			want:         testutil.GetConf(t, filepath.Join("appsignals_config_k8s.yaml")),
			isKubernetes: true,
			detector:     common.TestK8sDetector,
		},
		"WithAppSignalsEnabledGeneric": {
			input: map[string]any{
				"logs": map[string]any{
					"metrics_collected": map[string]any{
						"app_signals": map[string]any{},
					},
				}},
			want:         testutil.GetConf(t, filepath.Join("appsignals_config_generic.yaml")),
			isKubernetes: false,
		},
	}
	factory := awsemfexporter.NewFactory()
	for name, testCase := range testCases {
		t.Run(name, func(t *testing.T) {
			if testCase.isKubernetes {
				t.Setenv(common.KubernetesEnvVar, "TEST")
			}
			common.NewDetector = testCase.detector
			conf := confmap.NewFromStringMap(testCase.input)
			got, err := tt.Translate(conf)
			assert.Equal(t, testCase.wantErr, err)
			if err == nil {
				require.NotNil(t, got)
				gotCfg, ok := got.(*awsemfexporter.Config)
				require.True(t, ok)
				wantCfg := factory.CreateDefaultConfig()
				require.NoError(t, component.UnmarshalConfig(testCase.want, wantCfg))
				assert.Equal(t, wantCfg, gotCfg)
=======
>>>>>>> 8abbc2d3
			}
		})
	}
}<|MERGE_RESOLUTION|>--- conflicted
+++ resolved
@@ -18,10 +18,7 @@
 	"github.com/aws/amazon-cloudwatch-agent/internal/util/testutil"
 	legacytranslator "github.com/aws/amazon-cloudwatch-agent/translator"
 	"github.com/aws/amazon-cloudwatch-agent/translator/translate/agent"
-<<<<<<< HEAD
 	"github.com/aws/amazon-cloudwatch-agent/translator/translate/otel/common"
-=======
->>>>>>> 8abbc2d3
 )
 
 var nilSlice []string
@@ -690,15 +687,11 @@
 				assert.Equal(t, testCase.want["resource_to_telemetry_conversion"], gotCfg.ResourceToTelemetrySettings)
 				assert.ElementsMatch(t, testCase.want["metric_declarations"], gotCfg.MetricDeclarations)
 				assert.ElementsMatch(t, testCase.want["metric_descriptors"], gotCfg.MetricDescriptors)
-<<<<<<< HEAD
 				assert.Equal(t, "/ca/bundle", gotCfg.CertificateFilePath)
-=======
->>>>>>> 8abbc2d3
 				assert.Equal(t, "global_arn", gotCfg.RoleARN)
 				assert.Equal(t, "us-east-1", gotCfg.Region)
 				assert.NotNil(t, gotCfg.MiddlewareID)
 				assert.Equal(t, "agenthealth/logs", gotCfg.MiddlewareID.String())
-<<<<<<< HEAD
 			}
 		})
 	}
@@ -763,8 +756,6 @@
 				wantCfg := factory.CreateDefaultConfig()
 				require.NoError(t, component.UnmarshalConfig(testCase.want, wantCfg))
 				assert.Equal(t, wantCfg, gotCfg)
-=======
->>>>>>> 8abbc2d3
 			}
 		})
 	}
