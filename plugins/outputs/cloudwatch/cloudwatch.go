// Copyright Amazon.com, Inc. or its affiliates. All Rights Reserved.
// SPDX-License-Identifier: MIT

package cloudwatch

import (
	"context"
	"log"
	"reflect"
	"sort"
	"sync"
	"time"

	"github.com/aws/aws-sdk-go/aws"
	"github.com/aws/aws-sdk-go/aws/awserr"
	"github.com/aws/aws-sdk-go/service/cloudwatch"
	"github.com/aws/aws-sdk-go/service/cloudwatch/cloudwatchiface"
	"github.com/influxdata/telegraf"
	"github.com/influxdata/telegraf/models"
	"github.com/influxdata/telegraf/plugins/outputs"
	"go.opentelemetry.io/collector/component"
	"go.opentelemetry.io/collector/consumer"
	"go.opentelemetry.io/collector/exporter"
	"go.opentelemetry.io/collector/pdata/pmetric"

	configaws "github.com/aws/private-amazon-cloudwatch-agent-staging/cfg/aws"
	"github.com/aws/private-amazon-cloudwatch-agent-staging/handlers"
	"github.com/aws/private-amazon-cloudwatch-agent-staging/handlers/agentinfo"
	"github.com/aws/private-amazon-cloudwatch-agent-staging/internal/publisher"
	"github.com/aws/private-amazon-cloudwatch-agent-staging/internal/retryer"
	"github.com/aws/private-amazon-cloudwatch-agent-staging/internal/util/collections"
	"github.com/aws/private-amazon-cloudwatch-agent-staging/metric/distribution"
)

const (
	defaultMaxDatumsPerCall               = 1000   // PutMetricData only supports up to 1000 data metrics per call by default
	defaultMaxValuesPerDatum              = 150    // By default only these number of values can be inserted into the value list
	bottomLinePayloadSizeInBytesToPublish = 999000 // 1MB payload size. Leave 1kb for the last datum buffer before applying compression ratio.
	metricChanBufferSize                  = 10000
	datumBatchChanBufferSize              = 50 // the number of requests we buffer
	maxConcurrentPublisher                = 10 // the number of CloudWatch clients send request concurrently
	defaultForceFlushInterval             = time.Minute
	highResolutionTagKey                  = "aws:StorageResolution"
	defaultRetryCount                     = 5 // this is the retry count, the total attempts would be retry count + 1 at most.
	backoffRetryBase                      = 200 * time.Millisecond
	MaxDimensions                         = 30
)

const (
	opPutLogEvents       = "PutLogEvents"
	opPutMetricData      = "PutMetricData"
	dropOriginalWildcard = "*"
)

type CloudWatch struct {
	config *Config
	svc    cloudwatchiface.CloudWatchAPI
	// todo: may want to increase the size of the chan since the type changed.
	// 1 telegraf Metric could have many Fields.
	// Each field corresponds to a MetricDatum.
	metricChan             chan *aggregationDatum
	datumBatchChan         chan []*cloudwatch.MetricDatum
	metricDatumBatch       *MetricDatumBatch
	shutdownChan           chan struct{}
	retries                int
	publisher              *publisher.Publisher
	retryer                *retryer.LogThrottleRetryer
<<<<<<< HEAD
	droppingOriginMetrics  map[string]map[string]struct{}
=======
	droppingOriginMetrics  collections.Set[string]
	aggregator             Aggregator
	aggregatorShutdownChan chan struct{}
	aggregatorWaitGroup    sync.WaitGroup
>>>>>>> 2141b505
	agentInfo              agentinfo.AgentInfo
	lastRequestBytes       int
}

// Compile time interface check.
var _ exporter.Metrics = (*CloudWatch)(nil)

func (c *CloudWatch) Capabilities() consumer.Capabilities {
	return consumer.Capabilities{MutatesData: false}
}

<<<<<<< HEAD
func (c *CloudWatch) Connect() error {
	var err error
	c.agentInfo = agentinfo.New("")
	c.publisher, _ = publisher.NewPublisher(publisher.NewNonBlockingFifoQueue(metricChanBufferSize), maxConcurrentPublisher, 2*time.Second, c.WriteToCloudWatch)

	if c.metricDecorations, err = NewMetricDecorations(c.MetricConfigs); err != nil {
		return err
	}

=======
func (c *CloudWatch) Start(_ context.Context, host component.Host) error {
	c.agentInfo = agentinfo.New("")
	c.publisher, _ = publisher.NewPublisher(
		publisher.NewNonBlockingFifoQueue(metricChanBufferSize),
		maxConcurrentPublisher,
		2*time.Second,
		c.WriteToCloudWatch)
>>>>>>> 2141b505
	credentialConfig := &configaws.CredentialConfig{
		Region:    c.config.Region,
		AccessKey: c.config.AccessKey,
		SecretKey: c.config.SecretKey,
		RoleARN:   c.config.RoleARN,
		Profile:   c.config.Profile,
		Filename:  c.config.SharedCredentialFilename,
		Token:     c.config.Token,
	}
	configProvider := credentialConfig.Credentials()
	logger := models.NewLogger("outputs", "cloudwatch", "")
	logThrottleRetryer := retryer.NewLogThrottleRetryer(logger)
	svc := cloudwatch.New(
		configProvider,
		&aws.Config{
			Endpoint: aws.String(c.config.EndpointOverride),
			Retryer:  logThrottleRetryer,
			LogLevel: configaws.SDKLogLevel(),
			Logger:   configaws.SDKLogger{},
		})
	svc.Handlers.Build.PushBackNamed(handlers.NewRequestCompressionHandler([]string{opPutLogEvents, opPutMetricData}))
	svc.Handlers.Build.PushBackNamed(handlers.NewCustomHeaderHandler("User-Agent", c.agentInfo.UserAgent()))
	svc.Handlers.Build.PushBackNamed(handlers.NewDynamicCustomHeaderHandler("X-Amz-Agent-Stats", c.agentInfo.StatsHeader))
<<<<<<< HEAD

=======
>>>>>>> 2141b505
	//Format unique roll up list
	c.config.RollupDimensions = GetUniqueRollupList(c.config.RollupDimensions)
	c.svc = svc
	c.retryer = logThrottleRetryer
	c.startRoutines()
	return nil
}

func (c *CloudWatch) startRoutines() {
	setNewDistributionFunc(c.config.MaxValuesPerDatum)
	c.metricChan = make(chan *aggregationDatum, metricChanBufferSize)
	c.datumBatchChan = make(chan []*cloudwatch.MetricDatum, datumBatchChanBufferSize)
	c.shutdownChan = make(chan struct{})
	c.aggregatorShutdownChan = make(chan struct{})
	c.aggregator = NewAggregator(c.metricChan, c.aggregatorShutdownChan, &c.aggregatorWaitGroup)
	perRequestConstSize := overallConstPerRequestSize + len(c.config.Namespace) + namespaceOverheads
	c.metricDatumBatch = newMetricDatumBatch(c.config.MaxDatumsPerCall, perRequestConstSize)
	go c.pushMetricDatum()
	go c.publish()
}

func (c *CloudWatch) Shutdown(ctx context.Context) error {
	log.Println("D! Stopping the CloudWatch output plugin")
	for i := 0; i < 5; i++ {
		if len(c.metricChan) == 0 && len(c.datumBatchChan) == 0 {
			break
		} else {
			log.Printf("D! CloudWatch Close, %vth time to sleep since there is still some metric data remaining to publish.", i)
			time.Sleep(time.Second)
		}
	}
	if metricChanLen, datumBatchChanLen := len(c.metricChan), len(c.datumBatchChan); metricChanLen != 0 || datumBatchChanLen != 0 {
		log.Printf("D! CloudWatch Close, metricChan length = %v, datumBatchChan length = %v.", metricChanLen, datumBatchChanLen)
	}
	close(c.shutdownChan)
	c.publisher.Close()
	c.retryer.Stop()
	log.Println("D! Stopped the CloudWatch output plugin")
	return nil
}

// ConsumeMetrics queues metrics to be published to CW.
// The actual publishing will occur in a long running goroutine.
// This method can block when publishing is backed up.
func (c *CloudWatch) ConsumeMetrics(ctx context.Context, metrics pmetric.Metrics) error {
	datums := ConvertOtelMetrics(metrics)
	for _, d := range datums {
		c.aggregator.AddMetric(d)
	}
	return nil
}

// pushMetricDatum groups datums into batches for efficient API calls.
// When a batch is full it is queued up for sending.
// Even if the batch is not full it will still get sent after the flush interval.
func (c *CloudWatch) pushMetricDatum() {
	ticker := time.NewTicker(time.Second)
	defer ticker.Stop()
	for {
		select {
		case metric := <-c.metricChan:
			datums := c.BuildMetricDatum(metric)
			numberOfPartitions := len(datums)
			for i := 0; i < numberOfPartitions; i++ {
				c.metricDatumBatch.Partition = append(c.metricDatumBatch.Partition, datums[i])
				c.metricDatumBatch.Size += payload(datums[i])
				if c.metricDatumBatch.isFull() {
					// if batch is full
					c.datumBatchChan <- c.metricDatumBatch.Partition
					c.metricDatumBatch.clear()
				}
			}
		case <-ticker.C:
			if c.timeToPublish(c.metricDatumBatch) {
				// if the time to publish comes
				c.lastRequestBytes = c.metricDatumBatch.Size
				c.datumBatchChan <- c.metricDatumBatch.Partition
				c.metricDatumBatch.clear()
			}
		case <-c.shutdownChan:
			return
		}
	}
}

type MetricDatumBatch struct {
	MaxDatumsPerCall    int
	Partition           []*cloudwatch.MetricDatum
	BeginTime           time.Time
	Size                int
	perRequestConstSize int
}

func newMetricDatumBatch(maxDatumsPerCall, perRequestConstSize int) *MetricDatumBatch {
	return &MetricDatumBatch{
		MaxDatumsPerCall:    maxDatumsPerCall,
		Partition:           make([]*cloudwatch.MetricDatum, 0, maxDatumsPerCall),
		BeginTime:           time.Now(),
		Size:                perRequestConstSize,
		perRequestConstSize: perRequestConstSize,
	}
}

func (b *MetricDatumBatch) clear() {
	b.Partition = make([]*cloudwatch.MetricDatum, 0, b.MaxDatumsPerCall)
	b.BeginTime = time.Now()
	b.Size = b.perRequestConstSize
}

func (b *MetricDatumBatch) isFull() bool {
	return len(b.Partition) >= b.MaxDatumsPerCall || b.Size >= bottomLinePayloadSizeInBytesToPublish
}

func (c *CloudWatch) timeToPublish(b *MetricDatumBatch) bool {
	return len(b.Partition) > 0 && time.Since(b.BeginTime) >= c.config.ForceFlushInterval
}

// getFirstPushMs returns the time at which the first upload should occur.
// It uses random jitter as an offset from the start of the given interval.
func getFirstPushMs(interval time.Duration) int64 {
	publishJitter := publishJitter(interval)
	log.Printf("I! cloudwatch: publish with ForceFlushInterval: %v, Publish Jitter: %v",
		interval, publishJitter)
	nowMs := time.Now().UnixMilli()
	// Truncate i.e. round down, then add jitter.
	// If the rounded down time is in the past, move it forward.
	nextMs := nowMs - (nowMs % interval.Milliseconds()) + publishJitter.Milliseconds()
	if nextMs < nowMs {
		nextMs += interval.Milliseconds()
	}
	return nextMs
}

// publish loops until a shutdown occurs.
// It periodically tries pushing batches of metrics (if there are any).
// If the batch buffer fills up the interval will be gradually reduced to avoid
// many agents bursting the backend.
func (c *CloudWatch) publish() {
	currentInterval := c.config.ForceFlushInterval
	nextMs := getFirstPushMs(currentInterval)
	bufferFullOccurred := false

	for {
		shouldPublish := false
		select {
		case <-c.shutdownChan:
			log.Printf("D! cloudwatch: publish routine receives the shutdown signal, exiting.")
			return
		default:
		}

		nowMs := time.Now().UnixMilli()

		if c.metricDatumBatchFull() {
			if !bufferFullOccurred {
				// Set to true so this only happens once per push.
				bufferFullOccurred = true
				// Keep interval above above 1 second.
				if currentInterval.Seconds() > 1 {
					currentInterval /= 2
					if currentInterval.Seconds() < 1 {
						currentInterval = 1 * time.Second
					}
					// Cut the remaining interval in half.
					nextMs = nowMs + ((nextMs - nowMs) / 2)
				}
			}
		}

		if nowMs >= nextMs {
			shouldPublish = true
			// Restore interval if buffer did not fill up during this interval.
			if !bufferFullOccurred {
				currentInterval = c.config.ForceFlushInterval
			}
			nextMs += currentInterval.Milliseconds()
		}

		if shouldPublish {
			c.pushMetricDatumBatch()
			bufferFullOccurred = false
		}
		// Sleep 1 second, unless the nextMs is less than a second away.
		if nextMs-nowMs > time.Second.Milliseconds() {
			time.Sleep(time.Second)
		} else {
			time.Sleep(time.Duration(nextMs-nowMs) * time.Millisecond)
		}
	}
}

// metricDatumBatchFull returns true if the channel/buffer of batches if full.
func (c *CloudWatch) metricDatumBatchFull() bool {
	return len(c.datumBatchChan) >= datumBatchChanBufferSize
}

// pushMetricDatumBatch will try receiving on the channel, and if successful,
// then it publishes the received batch.
func (c *CloudWatch) pushMetricDatumBatch() {
	for {
		select {
		case datumBatch := <-c.datumBatchChan:
			c.publisher.Publish(datumBatch)
			continue
		default:
		}
		break
	}
}

// backoffSleep sleeps some amount of time based on number of retries done.
func (c *CloudWatch) backoffSleep() {
	d := 1 * time.Minute
	if c.retries <= defaultRetryCount {
		d = backoffRetryBase * time.Duration(1<<c.retries)
	}
	d = (d / 2) + publishJitter(d/2)
	log.Printf("W! cloudwatch: %v retries, going to sleep %v ms before retrying.",
		c.retries, d.Milliseconds())
	c.retries++
	time.Sleep(d)
}

func (c *CloudWatch) WriteToCloudWatch(req interface{}) {
	datums := req.([]*cloudwatch.MetricDatum)
	params := &cloudwatch.PutMetricDataInput{
		MetricData: datums,
		Namespace:  aws.String(c.config.Namespace),
	}
	var err error
	for i := 0; i < defaultRetryCount; i++ {
		startTime := time.Now()
		_, err = c.svc.PutMetricData(params)
		c.agentInfo.RecordOpData(time.Since(startTime), c.lastRequestBytes, err)
		if err != nil {
			awsErr, ok := err.(awserr.Error)
			if !ok {
				log.Printf("E! cloudwatch: Cannot cast PutMetricData error %v into awserr.Error.", err)
				c.backoffSleep()
				continue
			}
			switch awsErr.Code() {
			case cloudwatch.ErrCodeLimitExceededFault, cloudwatch.ErrCodeInternalServiceFault:
				log.Printf("W! cloudwatch: PutMetricData, error: %s, message: %s",
					awsErr.Code(),
					awsErr.Message())
				c.backoffSleep()
				continue

			default:
				log.Printf("E! cloudwatch: code: %s, message: %s, original error: %+v", awsErr.Code(), awsErr.Message(), awsErr.OrigErr())
				c.backoffSleep()
			}
		} else {
			c.retries = 0
		}
		break
	}
	if err != nil {
		log.Println("E! cloudwatch: WriteToCloudWatch failure, err: ", err)
	}
}

// BuildMetricDatum may just return the datum as-is.
// Or it might expand it into many datums due to dimension aggregation.
// There may also be more datums due to resize() on a distribution.
func (c *CloudWatch) BuildMetricDatum(metric *aggregationDatum) []*cloudwatch.MetricDatum {
	var datums []*cloudwatch.MetricDatum
	var distList []distribution.Distribution

	if metric.distribution != nil {
		if metric.distribution.Size() == 0 {
			log.Printf("E! metric has a distribution with no entries, %s", *metric.MetricName)
			return datums
		}
		if metric.distribution.Unit() != "" {
			metric.SetUnit(metric.distribution.Unit())
		}
		distList = resize(metric.distribution, c.config.MaxValuesPerDatum)
	}

	dimensionsList := c.ProcessRollup(metric.Dimensions)
	for _, dimensions := range dimensionsList {
		//index == 0 means it's the original metrics, and if the metric name and dimension matches, skip creating
		//metric datum
		if len(distList) == 0 {
			// Not a distribution.
			datum := &cloudwatch.MetricDatum{
				MetricName:        metric.MetricName,
				Dimensions:        dimensions,
				Timestamp:         metric.Timestamp,
				Unit:              metric.Unit,
				StorageResolution: metric.StorageResolution,
				Value:             metric.Value,
			}
			datums = append(datums, datum)
		} else {
			for _, dist := range distList {
				values, counts := dist.ValuesAndCounts()
				s := cloudwatch.StatisticSet{}
				s.SetMaximum(dist.Maximum())
				s.SetMinimum(dist.Minimum())
				s.SetSampleCount(dist.SampleCount())
				s.SetSum(dist.Sum())
				// Beware there may be many datums sharing pointers to the same
				// strings for metric names, dimensions, etc.
				// It is fine since at this point the values will not change.
				datum := &cloudwatch.MetricDatum{
					MetricName:        metric.MetricName,
					Dimensions:        dimensions,
					Timestamp:         metric.Timestamp,
					Unit:              metric.Unit,
					StorageResolution: metric.StorageResolution,
					Values:            aws.Float64Slice(values),
					Counts:            aws.Float64Slice(counts),
					StatisticValues:   &s,
				}
				datums = append(datums, datum)
			}
		}
	}
	return datums
}

// sortedTagKeys returns a sorted list of keys in the map.
// Necessary for comparing a metric-name and its dimensions to determine
// if 2 metrics are actually the same.
func sortedTagKeys(tagMap map[string]string) []string {
	// Allocate slice with proper size and avoid append.
	keys := make([]string, 0, len(tagMap))
	for k := range tagMap {
		keys = append(keys, k)
	}
	sort.Strings(keys)
	return keys
}

// BuildDimensions converts the given map of strings to a list of dimensions.
// CloudWatch supports up to 30 dimensions per metric.
// So keep up to the first 30 alphabetically.
// This always includes the "host" tag if it exists.
// See https://github.com/aws/amazon-cloudwatch-agent/issues/398
func BuildDimensions(tagMap map[string]string) []*cloudwatch.Dimension {
	if len(tagMap) > MaxDimensions {
		log.Printf("D! cloudwatch: dropping dimensions, max %v, count %v",
			MaxDimensions, len(tagMap))
	}
	dimensions := make([]*cloudwatch.Dimension, 0, MaxDimensions)
	// This is pretty ugly but we always want to include the "host" tag if it exists.
	if host, ok := tagMap["host"]; ok && host != "" {
		dimensions = append(dimensions, &cloudwatch.Dimension{
			Name:  aws.String("host"),
			Value: aws.String(host),
		})
	}
	sortedKeys := sortedTagKeys(tagMap)
	for _, k := range sortedKeys {
		if len(dimensions) >= MaxDimensions {
			break
		}
		if k == "host" {
			continue
		}
		value := tagMap[k]
		if value == "" {
			continue
		}
		dimensions = append(dimensions, &cloudwatch.Dimension{
			Name:  aws.String(k),
			Value: aws.String(tagMap[k]),
		})
	}
	return dimensions
}

func (c *CloudWatch) ProcessRollup(rawDimension []*cloudwatch.Dimension) [][]*cloudwatch.Dimension {
	rawDimensionMap := map[string]string{}
	for _, v := range rawDimension {
		rawDimensionMap[*v.Name] = *v.Value
	}
	targetDimensionsList := c.config.RollupDimensions
	fullDimensionsList := [][]*cloudwatch.Dimension{rawDimension}
	for _, targetDimensions := range targetDimensionsList {
		i := 0
		extraDimensions := make([]*cloudwatch.Dimension, len(targetDimensions))
		for _, targetDimensionKey := range targetDimensions {
			if val, ok := rawDimensionMap[targetDimensionKey]; !ok {
				break
			} else {
				extraDimensions[i] = &cloudwatch.Dimension{
					Name:  aws.String(targetDimensionKey),
					Value: aws.String(val),
				}
			}
			i += 1
		}
		if i == len(targetDimensions) && !reflect.DeepEqual(rawDimension, extraDimensions) {
			fullDimensionsList = append(fullDimensionsList, extraDimensions)
		}
	}
	return fullDimensionsList
}

func GetUniqueRollupList(inputLists [][]string) [][]string {
	uniqueLists := [][]string{}
	if len(inputLists) > 0 {
		uniqueLists = append(uniqueLists, inputLists[0])
	}
	for _, inputList := range inputLists {
		count := 0
		for _, u := range uniqueLists {
			if reflect.DeepEqual(inputList, u) {
				break
			}
			count += 1
			if count == len(uniqueLists) {
				uniqueLists = append(uniqueLists, inputList)
			}
		}
	}
	log.Printf("I! cloudwatch: get unique roll up list %v", uniqueLists)
	return uniqueLists
}

func (c *CloudWatch) SampleConfig() string {
	return ""
}

func (c *CloudWatch) Description() string {
	return "Configuration for AWS CloudWatch output."
}

func (c *CloudWatch) Connect() error {
	return nil
}

func (c *CloudWatch) Close() error {
	return nil
}

func (c *CloudWatch) Write(metrics []telegraf.Metric) error {
	return nil
}

func init() {
	outputs.Add("cloudwatch", func() telegraf.Output {
		return &CloudWatch{}
	})
}<|MERGE_RESOLUTION|>--- conflicted
+++ resolved
@@ -65,14 +65,10 @@
 	retries                int
 	publisher              *publisher.Publisher
 	retryer                *retryer.LogThrottleRetryer
-<<<<<<< HEAD
-	droppingOriginMetrics  map[string]map[string]struct{}
-=======
 	droppingOriginMetrics  collections.Set[string]
 	aggregator             Aggregator
 	aggregatorShutdownChan chan struct{}
 	aggregatorWaitGroup    sync.WaitGroup
->>>>>>> 2141b505
 	agentInfo              agentinfo.AgentInfo
 	lastRequestBytes       int
 }
@@ -84,17 +80,6 @@
 	return consumer.Capabilities{MutatesData: false}
 }
 
-<<<<<<< HEAD
-func (c *CloudWatch) Connect() error {
-	var err error
-	c.agentInfo = agentinfo.New("")
-	c.publisher, _ = publisher.NewPublisher(publisher.NewNonBlockingFifoQueue(metricChanBufferSize), maxConcurrentPublisher, 2*time.Second, c.WriteToCloudWatch)
-
-	if c.metricDecorations, err = NewMetricDecorations(c.MetricConfigs); err != nil {
-		return err
-	}
-
-=======
 func (c *CloudWatch) Start(_ context.Context, host component.Host) error {
 	c.agentInfo = agentinfo.New("")
 	c.publisher, _ = publisher.NewPublisher(
@@ -102,7 +87,6 @@
 		maxConcurrentPublisher,
 		2*time.Second,
 		c.WriteToCloudWatch)
->>>>>>> 2141b505
 	credentialConfig := &configaws.CredentialConfig{
 		Region:    c.config.Region,
 		AccessKey: c.config.AccessKey,
@@ -126,10 +110,6 @@
 	svc.Handlers.Build.PushBackNamed(handlers.NewRequestCompressionHandler([]string{opPutLogEvents, opPutMetricData}))
 	svc.Handlers.Build.PushBackNamed(handlers.NewCustomHeaderHandler("User-Agent", c.agentInfo.UserAgent()))
 	svc.Handlers.Build.PushBackNamed(handlers.NewDynamicCustomHeaderHandler("X-Amz-Agent-Stats", c.agentInfo.StatsHeader))
-<<<<<<< HEAD
-
-=======
->>>>>>> 2141b505
 	//Format unique roll up list
 	c.config.RollupDimensions = GetUniqueRollupList(c.config.RollupDimensions)
 	c.svc = svc
