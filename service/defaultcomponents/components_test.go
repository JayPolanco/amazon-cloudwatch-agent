// Copyright Amazon.com, Inc. or its affiliates. All Rights Reserved.
// SPDX-License-Identifier: MIT

package defaultcomponents

import (
	"testing"

	"github.com/stretchr/testify/assert"
	"go.opentelemetry.io/collector/component"
	"golang.org/x/exp/maps"

<<<<<<< HEAD
	"github.com/aws/amazon-cloudwatch-agent/internal/util/collections"
=======
const (
	receiversCount  = 7
	processorCount  = 11
	exportersCount  = 6
	extensionsCount = 4
>>>>>>> a1949778
)

func TestComponents(t *testing.T) {
	factories, err := Factories()
	assert.NoError(t, err)
	wantReceivers := []string{
		"awscontainerinsightreceiver",
		"awsecscontainermetrics",
		"awsxray",
		"filelog",
		"jaeger",
		"jmx",
		"kafka",
		"otlp",
		"prometheus",
		"statsd",
		"tcplog",
		"udplog",
		"zipkin",
	}
	gotReceivers := collections.MapSlice(maps.Keys(factories.Receivers), component.Type.String)
	assert.Equal(t, len(wantReceivers), len(gotReceivers))
	for _, typeStr := range wantReceivers {
		assert.Contains(t, gotReceivers, typeStr)
	}

	wantProcessors := []string{
		"awsapplicationsignals",
		"attributes",
		"batch",
		"cumulativetodelta",
		"deltatorate",
		"ec2tagger",
		"experimental_metricsgeneration",
		"filter",
		"gpuattributes",
		"groupbytrace",
		"k8sattributes",
		"memory_limiter",
		"metricstransform",
		"resourcedetection",
		"resource",
		"rollup",
		"probabilistic_sampler",
		"span",
		"tail_sampling",
		"transform",
	}
	gotProcessors := collections.MapSlice(maps.Keys(factories.Processors), component.Type.String)
	assert.Equal(t, len(wantProcessors), len(gotProcessors))
	for _, typeStr := range wantProcessors {
		assert.Contains(t, gotProcessors, typeStr)
	}

	wantExporters := []string{
		"awscloudwatchlogs",
		"awsemf",
		"awscloudwatch",
		"awsxray",
		"debug",
		"prometheusremotewrite",
	}
	gotExporters := collections.MapSlice(maps.Keys(factories.Exporters), component.Type.String)
	assert.Equal(t, len(wantExporters), len(gotExporters))
	for _, typeStr := range wantExporters {
		assert.Contains(t, gotExporters, typeStr)
	}

<<<<<<< HEAD
	wantExtensions := []string{
		"agenthealth",
		"awsproxy",
		"ecs_observer",
		"file_storage",
		"health_check",
		"memory_ballast",
		"pprof",
		"sigv4auth",
		"zpages",
	}
	gotExtensions := collections.MapSlice(maps.Keys(factories.Extensions), component.Type.String)
	assert.Equal(t, len(wantExtensions), len(gotExtensions))
	for _, typeStr := range wantExtensions {
		assert.Contains(t, gotExtensions, typeStr)
	}
=======
	extensions := factories.Extensions
	assert.Len(t, extensions, extensionsCount)
	agenthealthType, _ := component.NewType("agenthealth")
	awsproxyType, _ := component.NewType("awsproxy")
	entitystore, _ := component.NewType("entitystore")
	server, _ := component.NewType("server")
	assert.NotNil(t, extensions[agenthealthType])
	assert.NotNil(t, extensions[awsproxyType])
	assert.NotNil(t, extensions[entitystore])
	assert.NotNil(t, extensions[server])
>>>>>>> a1949778
}<|MERGE_RESOLUTION|>--- conflicted
+++ resolved
@@ -10,15 +10,7 @@
 	"go.opentelemetry.io/collector/component"
 	"golang.org/x/exp/maps"
 
-<<<<<<< HEAD
 	"github.com/aws/amazon-cloudwatch-agent/internal/util/collections"
-=======
-const (
-	receiversCount  = 7
-	processorCount  = 11
-	exportersCount  = 6
-	extensionsCount = 4
->>>>>>> a1949778
 )
 
 func TestComponents(t *testing.T) {
@@ -47,6 +39,7 @@
 
 	wantProcessors := []string{
 		"awsapplicationsignals",
+		"awsentity",
 		"attributes",
 		"batch",
 		"cumulativetodelta",
@@ -87,15 +80,16 @@
 		assert.Contains(t, gotExporters, typeStr)
 	}
 
-<<<<<<< HEAD
 	wantExtensions := []string{
 		"agenthealth",
 		"awsproxy",
 		"ecs_observer",
+		"entitystore",
 		"file_storage",
 		"health_check",
 		"memory_ballast",
 		"pprof",
+		"server",
 		"sigv4auth",
 		"zpages",
 	}
@@ -104,16 +98,4 @@
 	for _, typeStr := range wantExtensions {
 		assert.Contains(t, gotExtensions, typeStr)
 	}
-=======
-	extensions := factories.Extensions
-	assert.Len(t, extensions, extensionsCount)
-	agenthealthType, _ := component.NewType("agenthealth")
-	awsproxyType, _ := component.NewType("awsproxy")
-	entitystore, _ := component.NewType("entitystore")
-	server, _ := component.NewType("server")
-	assert.NotNil(t, extensions[agenthealthType])
-	assert.NotNil(t, extensions[awsproxyType])
-	assert.NotNil(t, extensions[entitystore])
-	assert.NotNil(t, extensions[server])
->>>>>>> a1949778
 }