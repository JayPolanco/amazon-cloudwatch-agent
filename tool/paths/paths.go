--- conflicted
+++ resolved
@@ -10,10 +10,7 @@
 	YAML           = "amazon-cloudwatch-agent.yaml"
 	ENV            = "env-config.json"
 	AGENT_LOG_FILE = "amazon-cloudwatch-agent.log"
-<<<<<<< HEAD
-=======
 	JMXJarName     = "opentelemetry-jmx-metrics.jar"
->>>>>>> 6f8ea66c
 )
 
 var (
